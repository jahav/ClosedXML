--- conflicted
+++ resolved
@@ -287,12 +287,9 @@
     <EmbeddedResource Include="Resource\Misc\ExcelProducedWorkbookWithImages.xlsx" />
     <EmbeddedResource Include="Resource\Misc\EmptyCellValue.xlsx" />
     <EmbeddedResource Include="Resource\Misc\AllShapes.xlsx" />
-<<<<<<< HEAD
     <EmbeddedResource Include="Resource\Misc\DuplicateImageNames.xlsx" />
-=======
     <EmbeddedResource Include="Resource\Misc\TableHeadersWithLineBreaks.xlsx" />
     <EmbeddedResource Include="Resource\Misc\TableWithNameNull.xlsx" />
->>>>>>> 76bfc864
   </ItemGroup>
   <ItemGroup>
     <EmbeddedResource Include="Resource\Images\ImageHandling.png" />
