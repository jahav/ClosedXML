﻿using ClosedXML.Excel;
using ClosedXML.Excel.CalcEngine.Exceptions;
using NUnit.Framework;
using System;

namespace ClosedXML_Tests.Excel.CalcEngine
{
    [TestFixture]
    public class LookupTests
    {
        private XLWorkbook workbook;

        [OneTimeSetUp]
        public void Init()
        {
            // Make sure tests run on a deterministic culture
            System.Threading.Thread.CurrentThread.CurrentCulture = new System.Globalization.CultureInfo("en-US");
            workbook = SetupWorkbook();
        }

        [OneTimeTearDown]
        public void Dispose()
        {
            workbook.Dispose();
        }

        private XLWorkbook SetupWorkbook()
        {
            var wb = new XLWorkbook();
            var ws = wb.AddWorksheet("Data");
            var data = new object[]
            {
                new {Id=1, OrderDate = DateTime.Parse("2015-01-06"), Region = "East", Rep = "Jones", Item = "Pencil", Units = 95, UnitCost = 1.99, Total = 189.05 },
                new {Id=2, OrderDate = DateTime.Parse("2015-01-23"), Region = "Central", Rep = "Kivell", Item = "Binder", Units = 50, UnitCost = 19.99, Total = 999.5},
                new {Id=3, OrderDate = DateTime.Parse("2015-02-09"), Region = "Central", Rep = "Jardine", Item = "Pencil", Units = 36, UnitCost = 4.99, Total = 179.64},
                new {Id=4, OrderDate = DateTime.Parse("2015-02-26"), Region = "Central", Rep = "Gill", Item = "Pen", Units = 27, UnitCost = 19.99, Total = 539.73},
                new {Id=5, OrderDate = DateTime.Parse("2015-03-15"), Region = "West", Rep = "Sorvino", Item = "Pencil", Units = 56, UnitCost = 2.99, Total = 167.44},
                new {Id=6, OrderDate = DateTime.Parse("2015-04-01"), Region = "East", Rep = "Jones", Item = "Binder", Units = 60, UnitCost = 4.99, Total = 299.4},
                new {Id=7, OrderDate = DateTime.Parse("2015-04-18"), Region = "Central", Rep = "Andrews", Item = "Pencil", Units = 75, UnitCost = 1.99, Total = 149.25},
                new {Id=8, OrderDate = DateTime.Parse("2015-05-05"), Region = "Central", Rep = "Jardine", Item = "Pencil", Units = 90, UnitCost = 4.99, Total = 449.1},
                new {Id=9, OrderDate = DateTime.Parse("2015-05-22"), Region = "West", Rep = "Thompson", Item = "Pencil", Units = 32, UnitCost = 1.99, Total = 63.68},
                new {Id=10, OrderDate = DateTime.Parse("2015-06-08"), Region = "East", Rep = "Jones", Item = "Binder", Units = 60, UnitCost = 8.99, Total = 539.4},
                new {Id=11, OrderDate = DateTime.Parse("2015-06-25"), Region = "Central", Rep = "Morgan", Item = "Pencil", Units = 90, UnitCost = 4.99, Total = 449.1},
                new {Id=12, OrderDate = DateTime.Parse("2015-07-12"), Region = "East", Rep = "Howard", Item = "Binder", Units = 29, UnitCost = 1.99, Total = 57.71},
                new {Id=13, OrderDate = DateTime.Parse("2015-07-29"), Region = "East", Rep = "Parent", Item = "Binder", Units = 81, UnitCost = 19.99, Total = 1619.19},
                new {Id=14, OrderDate = DateTime.Parse("2015-08-15"), Region = "East", Rep = "Jones", Item = "Pencil", Units = 35, UnitCost = 4.99, Total = 174.65},
                new {Id=15, OrderDate = DateTime.Parse("2015-09-01"), Region = "Central", Rep = "Smith", Item = "Desk", Units = 2, UnitCost = 125, Total = 250},
                new {Id=16, OrderDate = DateTime.Parse("2015-09-18"), Region = "East", Rep = "Jones", Item = "Pen Set", Units = 16, UnitCost = 15.99, Total = 255.84},
                new {Id=17, OrderDate = DateTime.Parse("2015-10-05"), Region = "Central", Rep = "Morgan", Item = "Binder", Units = 28, UnitCost = 8.99, Total = 251.72},
                new {Id=18, OrderDate = DateTime.Parse("2015-10-22"), Region = "East", Rep = "Jones", Item = "Pen", Units = 64, UnitCost = 8.99, Total = 575.36},
                new {Id=19, OrderDate = DateTime.Parse("2015-11-08"), Region = "East", Rep = "Parent", Item = "Pen", Units = 15, UnitCost = 19.99, Total = 299.85},
                new {Id=20, OrderDate = DateTime.Parse("2015-11-25"), Region = "Central", Rep = "Kivell", Item = "Pen Set", Units = 96, UnitCost = 4.99, Total = 479.04},
                new {Id=21, OrderDate = DateTime.Parse("2015-12-12"), Region = "Central", Rep = "Smith", Item = "Pencil", Units = 67, UnitCost = 1.29, Total = 86.43},
                new {Id=22, OrderDate = DateTime.Parse("2015-12-29"), Region = "East", Rep = "Parent", Item = "Pen Set", Units = 74, UnitCost = 15.99, Total = 1183.26},
                new {Id=23, OrderDate = DateTime.Parse("2016-01-15"), Region = "Central", Rep = "Gill", Item = "Binder", Units = 46, UnitCost = 8.99, Total = 413.54},
                new {Id=24, OrderDate = DateTime.Parse("2016-02-01"), Region = "Central", Rep = "Smith", Item = "Binder", Units = 87, UnitCost = 15, Total = 1305},
                new {Id=25, OrderDate = DateTime.Parse("2016-02-18"), Region = "East", Rep = "Jones", Item = "Binder", Units = 4, UnitCost = 4.99, Total = 19.96},
                new {Id=26, OrderDate = DateTime.Parse("2016-03-07"), Region = "West", Rep = "Sorvino", Item = "Binder", Units = 7, UnitCost = 19.99, Total = 139.93},
                new {Id=27, OrderDate = DateTime.Parse("2016-03-24"), Region = "Central", Rep = "Jardine", Item = "Pen Set", Units = 50, UnitCost = 4.99, Total = 249.5},
                new {Id=28, OrderDate = DateTime.Parse("2016-04-10"), Region = "Central", Rep = "Andrews", Item = "Pencil", Units = 66, UnitCost = 1.99, Total = 131.34},
                new {Id=29, OrderDate = DateTime.Parse("2016-04-27"), Region = "East", Rep = "Howard", Item = "Pen", Units = 96, UnitCost = 4.99, Total = 479.04},
                new {Id=30, OrderDate = DateTime.Parse("2016-05-14"), Region = "Central", Rep = "Gill", Item = "Pencil", Units = 53, UnitCost = 1.29, Total = 68.37},
                new {Id=31, OrderDate = DateTime.Parse("2016-05-31"), Region = "Central", Rep = "Gill", Item = "Binder", Units = 80, UnitCost = 8.99, Total = 719.2},
                new {Id=32, OrderDate = DateTime.Parse("2016-06-17"), Region = "Central", Rep = "Kivell", Item = "Desk", Units = 5, UnitCost = 125, Total = 625},
                new {Id=33, OrderDate = DateTime.Parse("2016-07-04"), Region = "East", Rep = "Jones", Item = "Pen Set", Units = 62, UnitCost = 4.99, Total = 309.38},
                new {Id=34, OrderDate = DateTime.Parse("2016-07-21"), Region = "Central", Rep = "Morgan", Item = "Pen Set", Units = 55, UnitCost = 12.49, Total = 686.95},
                new {Id=35, OrderDate = DateTime.Parse("2016-08-07"), Region = "Central", Rep = "Kivell", Item = "Pen Set", Units = 42, UnitCost = 23.95, Total = 1005.9},
                new {Id=36, OrderDate = DateTime.Parse("2016-08-24"), Region = "West", Rep = "Sorvino", Item = "Desk", Units = 3, UnitCost = 275, Total = 825},
                new {Id=37, OrderDate = DateTime.Parse("2016-09-10"), Region = "Central", Rep = "Gill", Item = "Pencil", Units = 7, UnitCost = 1.29, Total = 9.03},
                new {Id=38, OrderDate = DateTime.Parse("2016-09-27"), Region = "West", Rep = "Sorvino", Item = "Pen", Units = 76, UnitCost = 1.99, Total = 151.24},
                new {Id=39, OrderDate = DateTime.Parse("2016-10-14"), Region = "West", Rep = "Thompson", Item = "Binder", Units = 57, UnitCost = 19.99, Total = 1139.43},
                new {Id=40, OrderDate = DateTime.Parse("2016-10-31"), Region = "Central", Rep = "Andrews", Item = "Pencil", Units = 14, UnitCost = 1.29, Total = 18.06},
                new {Id=41, OrderDate = DateTime.Parse("2016-11-17"), Region = "Central", Rep = "Jardine", Item = "Binder", Units = 11, UnitCost = 4.99, Total = 54.89},
                new {Id=42, OrderDate = DateTime.Parse("2016-12-04"), Region = "Central", Rep = "Jardine", Item = "Binder", Units = 94, UnitCost = 19.99, Total = 1879.06},
                new {Id=43, OrderDate = DateTime.Parse("2016-12-21"), Region = "Central", Rep = "Andrews", Item = "Binder", Units = 28, UnitCost = 4.99, Total = 139.72}
            };
            ws.FirstCell()
                .CellBelow()
                .CellRight()
                .InsertTable(data);

            return wb;
        }

        [Test]
        public void Hlookup()
        {
            // Range lookup false
            var value = workbook.Evaluate(@"=HLOOKUP(""Total"",Data!$B$2:$I$71,4,FALSE)");
            Assert.AreEqual(179.64, value);
        }

        [Test]
        public void Vlookup()
        {
            // Range lookup false
            var value = workbook.Evaluate("=VLOOKUP(3,Data!$B$2:$I$71,3,FALSE)");
            Assert.AreEqual("Central", value);

            value = workbook.Evaluate("=VLOOKUP(DATE(2015,5,22),Data!C:I,7,FALSE)");
            Assert.AreEqual(63.68, value);

            value = workbook.Evaluate(@"=VLOOKUP(""Central"",Data!D:E,2,FALSE)");
            Assert.AreEqual("Kivell", value);

            // Range lookup true
            value = workbook.Evaluate("=VLOOKUP(3,Data!$B$2:$I$71,8,TRUE)");
            Assert.AreEqual(179.64, value);

            value = workbook.Evaluate("=VLOOKUP(3,Data!$B$2:$I$71,8)");
            Assert.AreEqual(179.64, value);

            value = workbook.Evaluate("=VLOOKUP(3,Data!$B$2:$I$71,8,)");
            Assert.AreEqual(179.64, value);

            value = workbook.Evaluate("=VLOOKUP(14.5,Data!$B$2:$I$71,8,TRUE)");
            Assert.AreEqual(174.65, value);

            value = workbook.Evaluate("=VLOOKUP(50,Data!$B$2:$I$71,8,TRUE)");
            Assert.AreEqual(139.72, value);
        }

        [Test]
        public void Vlookup_Exceptions()
        {
<<<<<<< HEAD
            Assert.Throws<NoValueAvailableException>(() => workbook.Evaluate(@"=VLOOKUP("""",Data!$B$2:$I$71,3,FALSE)"));
            Assert.Throws<NoValueAvailableException>(() => workbook.Evaluate(@"=VLOOKUP(50,Data!$B$2:$I$71,3,FALSE)"));
            Assert.Throws<NoValueAvailableException>(() => workbook.Evaluate(@"=VLOOKUP(-1,Data!$B$2:$I$71,2,TRUE)"));

            Assert.Throws<CellReferenceException>(() => workbook.Evaluate(@"=VLOOKUP(20,Data!$B$2:$I$71,9,FALSE)"));
=======
            Assert.That(() => workbook.Evaluate(@"=VLOOKUP("""",Data!$B$2:$I$71,3,FALSE)"), Throws.TypeOf<ArgumentException>());
            Assert.That(() => workbook.Evaluate(@"=VLOOKUP(50,Data!$B$2:$I$71,3,FALSE)"), Throws.TypeOf<ArgumentException>());
            Assert.That(() => workbook.Evaluate(@"=VLOOKUP(20,Data!$B$2:$I$71,9,FALSE)"), Throws.TypeOf<ArgumentOutOfRangeException>());

            Assert.That(() => workbook.Evaluate(@"=VLOOKUP(-1,Data!$B$2:$I$71,9,TRUE)"), Throws.TypeOf<ArgumentOutOfRangeException>());
>>>>>>> 7c9ac037
        }
    }
}<|MERGE_RESOLUTION|>--- conflicted
+++ resolved
@@ -1,4 +1,4 @@
-﻿using ClosedXML.Excel;
+using ClosedXML.Excel;
 using ClosedXML.Excel.CalcEngine.Exceptions;
 using NUnit.Framework;
 using System;
@@ -123,19 +123,11 @@
         [Test]
         public void Vlookup_Exceptions()
         {
-<<<<<<< HEAD
             Assert.Throws<NoValueAvailableException>(() => workbook.Evaluate(@"=VLOOKUP("""",Data!$B$2:$I$71,3,FALSE)"));
             Assert.Throws<NoValueAvailableException>(() => workbook.Evaluate(@"=VLOOKUP(50,Data!$B$2:$I$71,3,FALSE)"));
             Assert.Throws<NoValueAvailableException>(() => workbook.Evaluate(@"=VLOOKUP(-1,Data!$B$2:$I$71,2,TRUE)"));
 
             Assert.Throws<CellReferenceException>(() => workbook.Evaluate(@"=VLOOKUP(20,Data!$B$2:$I$71,9,FALSE)"));
-=======
-            Assert.That(() => workbook.Evaluate(@"=VLOOKUP("""",Data!$B$2:$I$71,3,FALSE)"), Throws.TypeOf<ArgumentException>());
-            Assert.That(() => workbook.Evaluate(@"=VLOOKUP(50,Data!$B$2:$I$71,3,FALSE)"), Throws.TypeOf<ArgumentException>());
-            Assert.That(() => workbook.Evaluate(@"=VLOOKUP(20,Data!$B$2:$I$71,9,FALSE)"), Throws.TypeOf<ArgumentOutOfRangeException>());
-
-            Assert.That(() => workbook.Evaluate(@"=VLOOKUP(-1,Data!$B$2:$I$71,9,TRUE)"), Throws.TypeOf<ArgumentOutOfRangeException>());
->>>>>>> 7c9ac037
         }
     }
 }