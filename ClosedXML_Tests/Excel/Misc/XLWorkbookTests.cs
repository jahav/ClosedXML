<<<<<<< HEAD
﻿using System;
using System.Linq;
using ClosedXML.Excel;
using NUnit.Framework;

namespace ClosedXML_Tests.Excel
{
    /// <summary>
    ///     Summary description for UnitTest1
    /// </summary>
    [TestFixture]
    public class XLWorkbookTests
    {
        [Test]
        public void Cell1()
        {
            var wb = new XLWorkbook();
            IXLCell cell = wb.Cell("ABC");
            Assert.IsNull(cell);
        }

        [Test]
        public void Cell2()
        {
            var wb = new XLWorkbook();
            IXLWorksheet ws = wb.AddWorksheet("Sheet1");
            ws.FirstCell().SetValue(1).AddToNamed("Result", XLScope.Worksheet);
            IXLCell cell = wb.Cell("Sheet1!Result");
            Assert.IsNotNull(cell);
            Assert.AreEqual(1, cell.GetValue<Int32>());
        }

        [Test]
        public void Cell3()
        {
            var wb = new XLWorkbook();
            IXLWorksheet ws = wb.AddWorksheet("Sheet1");
            ws.FirstCell().SetValue(1).AddToNamed("Result");
            IXLCell cell = wb.Cell("Sheet1!Result");
            Assert.IsNotNull(cell);
            Assert.AreEqual(1, cell.GetValue<Int32>());
        }

        [Test]
        public void Cells1()
        {
            var wb = new XLWorkbook();
            IXLCells cells = wb.Cells("ABC");
            Assert.IsNotNull(cells);
            Assert.AreEqual(0, cells.Count());
        }

        [Test]
        public void Cells2()
        {
            var wb = new XLWorkbook();
            IXLWorksheet ws = wb.AddWorksheet("Sheet1");
            ws.FirstCell().SetValue(1).AddToNamed("Result", XLScope.Worksheet);
            IXLCells cells = wb.Cells("Sheet1!Result, ABC");
            Assert.IsNotNull(cells);
            Assert.AreEqual(1, cells.Count());
            Assert.AreEqual(1, cells.First().GetValue<Int32>());
        }

        [Test]
        public void Cells3()
        {
            var wb = new XLWorkbook();
            IXLWorksheet ws = wb.AddWorksheet("Sheet1");
            ws.FirstCell().SetValue(1).AddToNamed("Result");
            IXLCells cells = wb.Cells("Sheet1!Result, ABC");
            Assert.IsNotNull(cells);
            Assert.AreEqual(1, cells.Count());
            Assert.AreEqual(1, cells.First().GetValue<Int32>());
        }

        [Test]
        public void NamedRange1()
        {
            var wb = new XLWorkbook();
            IXLNamedRange range = wb.NamedRange("ABC");
            Assert.IsNull(range);
        }

        [Test]
        public void NamedRange2()
        {
            var wb = new XLWorkbook();
            IXLWorksheet ws = wb.AddWorksheet("Sheet1");
            ws.FirstCell().SetValue(1).AddToNamed("Result", XLScope.Worksheet);
            IXLNamedRange range = wb.NamedRange("Sheet1!Result");
            Assert.IsNotNull(range);
            Assert.AreEqual(1, range.Ranges.Count);
            Assert.AreEqual(1, range.Ranges.Cells().Count());
            Assert.AreEqual(1, range.Ranges.First().FirstCell().GetValue<Int32>());
        }

        [Test]
        public void NamedRange3()
        {
            var wb = new XLWorkbook();
            IXLWorksheet ws = wb.AddWorksheet("Sheet1");
            IXLNamedRange range = wb.NamedRange("Sheet1!Result");
            Assert.IsNull(range);
        }

        [Test]
        public void NamedRange4()
        {
            var wb = new XLWorkbook();
            IXLWorksheet ws = wb.AddWorksheet("Sheet1");
            ws.FirstCell().SetValue(1).AddToNamed("Result");
            IXLNamedRange range = wb.NamedRange("Sheet1!Result");
            Assert.IsNotNull(range);
            Assert.AreEqual(1, range.Ranges.Count);
            Assert.AreEqual(1, range.Ranges.Cells().Count());
            Assert.AreEqual(1, range.Ranges.First().FirstCell().GetValue<Int32>());
        }

        [Test]
        public void Range1()
        {
            var wb = new XLWorkbook();
            IXLRange range = wb.Range("ABC");
            Assert.IsNull(range);
        }

        [Test]
        public void Range2()
        {
            var wb = new XLWorkbook();
            IXLWorksheet ws = wb.AddWorksheet("Sheet1");
            ws.FirstCell().SetValue(1).AddToNamed("Result", XLScope.Worksheet);
            IXLRange range = wb.Range("Sheet1!Result");
            Assert.IsNotNull(range);
            Assert.AreEqual(1, range.Cells().Count());
            Assert.AreEqual(1, range.FirstCell().GetValue<Int32>());
        }

        [Test]
        public void Range3()
        {
            var wb = new XLWorkbook();
            IXLWorksheet ws = wb.AddWorksheet("Sheet1");
            ws.FirstCell().SetValue(1).AddToNamed("Result");
            IXLRange range = wb.Range("Sheet1!Result");
            Assert.IsNotNull(range);
            Assert.AreEqual(1, range.Cells().Count());
            Assert.AreEqual(1, range.FirstCell().GetValue<Int32>());
        }

        [Test]
        public void Ranges1()
        {
            var wb = new XLWorkbook();
            IXLRanges ranges = wb.Ranges("ABC");
            Assert.IsNotNull(ranges);
            Assert.AreEqual(0, ranges.Count());
        }

        [Test]
        public void Ranges2()
        {
            var wb = new XLWorkbook();
            IXLWorksheet ws = wb.AddWorksheet("Sheet1");
            ws.FirstCell().SetValue(1).AddToNamed("Result", XLScope.Worksheet);
            IXLRanges ranges = wb.Ranges("Sheet1!Result, ABC");
            Assert.IsNotNull(ranges);
            Assert.AreEqual(1, ranges.Cells().Count());
            Assert.AreEqual(1, ranges.First().FirstCell().GetValue<Int32>());
        }

        [Test]
        public void Ranges3()
        {
            var wb = new XLWorkbook();
            IXLWorksheet ws = wb.AddWorksheet("Sheet1");
            ws.FirstCell().SetValue(1).AddToNamed("Result");
            IXLRanges ranges = wb.Ranges("Sheet1!Result, ABC");
            Assert.IsNotNull(ranges);
            Assert.AreEqual(1, ranges.Cells().Count());
            Assert.AreEqual(1, ranges.First().FirstCell().GetValue<Int32>());
        }

        [Test]
        public void WbNamedCell()
        {
            var wb = new XLWorkbook();
            IXLWorksheet ws = wb.Worksheets.Add("Sheet1");
            ws.Cell(1, 1).SetValue("Test").AddToNamed("TestCell");
            Assert.AreEqual("Test", wb.Cell("TestCell").GetString());
            Assert.AreEqual("Test", ws.Cell("TestCell").GetString());
        }

        [Test]
        public void WbNamedCells()
        {
            var wb = new XLWorkbook();
            IXLWorksheet ws = wb.Worksheets.Add("Sheet1");
            ws.Cell(1, 1).SetValue("Test").AddToNamed("TestCell");
            ws.Cell(2, 1).SetValue("B").AddToNamed("Test2");
            IXLCells wbCells = wb.Cells("TestCell, Test2");
            Assert.AreEqual("Test", wbCells.First().GetString());
            Assert.AreEqual("B", wbCells.Last().GetString());

            IXLCells wsCells = ws.Cells("TestCell, Test2");
            Assert.AreEqual("Test", wsCells.First().GetString());
            Assert.AreEqual("B", wsCells.Last().GetString());
        }

        [Test]
        public void WbNamedRange()
        {
            var wb = new XLWorkbook();
            IXLWorksheet ws = wb.Worksheets.Add("Sheet1");
            ws.Cell(1, 1).SetValue("A");
            ws.Cell(2, 1).SetValue("B");
            IXLRange original = ws.Range("A1:A2");
            original.AddToNamed("TestRange");
            Assert.AreEqual(original.RangeAddress.ToStringFixed(), wb.Range("TestRange").RangeAddress.ToString());
            Assert.AreEqual(original.RangeAddress.ToStringFixed(), ws.Range("TestRange").RangeAddress.ToString());
        }

        [Test]
        public void WbNamedRanges()
        {
            var wb = new XLWorkbook();
            IXLWorksheet ws = wb.Worksheets.Add("Sheet1");
            ws.Cell(1, 1).SetValue("A");
            ws.Cell(2, 1).SetValue("B");
            ws.Cell(3, 1).SetValue("C").AddToNamed("Test2");
            IXLRange original = ws.Range("A1:A2");
            original.AddToNamed("TestRange");
            IXLRanges wbRanges = wb.Ranges("TestRange, Test2");
            Assert.AreEqual(original.RangeAddress.ToStringFixed(), wbRanges.First().RangeAddress.ToString());
            Assert.AreEqual("$A$3:$A$3", wbRanges.Last().RangeAddress.ToStringFixed());

            IXLRanges wsRanges = wb.Ranges("TestRange, Test2");
            Assert.AreEqual(original.RangeAddress.ToStringFixed(), wsRanges.First().RangeAddress.ToString());
            Assert.AreEqual("$A$3:$A$3", wsRanges.Last().RangeAddress.ToStringFixed());
        }

        [Test]
        public void WbNamedRangesOneString()
        {
            var wb = new XLWorkbook();
            IXLWorksheet ws = wb.Worksheets.Add("Sheet1");
            wb.NamedRanges.Add("TestRange", "Sheet1!$A$1,Sheet1!$A$3");

            IXLRanges wbRanges = ws.Ranges("TestRange");
            Assert.AreEqual("$A$1:$A$1", wbRanges.First().RangeAddress.ToStringFixed());
            Assert.AreEqual("$A$3:$A$3", wbRanges.Last().RangeAddress.ToStringFixed());

            IXLRanges wsRanges = ws.Ranges("TestRange");
            Assert.AreEqual("$A$1:$A$1", wsRanges.First().RangeAddress.ToStringFixed());
            Assert.AreEqual("$A$3:$A$3", wsRanges.Last().RangeAddress.ToStringFixed());
        }

        [Test]
        public void WbProtect1()
        {
            using (var wb = new XLWorkbook())
            {
                var ws = wb.Worksheets.Add("Sheet1");
                wb.Protect();
                Assert.IsTrue(wb.LockStructure);
                Assert.IsFalse(wb.LockWindows);
            }
        }

        [Test]
        public void WbProtect2()
        {
            using (var wb = new XLWorkbook())
            {
                var ws = wb.Worksheets.Add("Sheet1");
                wb.Protect(true, false);
                Assert.IsTrue(wb.LockStructure);
                Assert.IsFalse(wb.LockWindows);
            }
        }

        [Test]
        public void WbProtect3()
        {
            using (var wb = new XLWorkbook())
            {
                var ws = wb.Worksheets.Add("Sheet1");
                wb.Protect("Abc@123");
                Assert.IsTrue(wb.LockStructure);
                Assert.IsFalse(wb.LockWindows);
                Assert.Throws(typeof(InvalidOperationException), delegate { wb.Protect(); });
                Assert.Throws(typeof(InvalidOperationException), delegate { wb.Unprotect(); });
                Assert.Throws(typeof(ArgumentException), delegate { wb.Unprotect("Cde@345"); });
            }
        }

        [Test]
        public void WbProtect4()
        {
            using (var wb = new XLWorkbook())
            {
                var ws = wb.Worksheets.Add("Sheet1");
                wb.Protect();
                Assert.IsTrue(wb.LockStructure);
                Assert.IsFalse(wb.LockWindows);
                wb.Protect("Abc@123");
                Assert.IsTrue(wb.LockStructure);
                Assert.IsFalse(wb.LockWindows);
            }
        }

        [Test]
        public void WbProtect5()
        {
            using (var wb = new XLWorkbook())
            {
                var ws = wb.Worksheets.Add("Sheet1");
                wb.Protect(true, false, "Abc@123");
                Assert.IsTrue(wb.LockStructure);
                Assert.IsFalse(wb.LockWindows);
                wb.Unprotect("Abc@123");
                Assert.IsFalse(wb.LockStructure);
                Assert.IsFalse(wb.LockWindows);
            }
        }
    }
=======
using System;
using System.Linq;
using ClosedXML.Excel;
using NUnit.Framework;

namespace ClosedXML_Tests.Excel
{
    /// <summary>
    ///     Summary description for UnitTest1
    /// </summary>
    [TestFixture]
    public class XLWorkbookTests
    {
        [Test]
        public void Cell1()
        {
            var wb = new XLWorkbook();
            IXLCell cell = wb.Cell("ABC");
            Assert.IsNull(cell);
        }

        [Test]
        public void Cell2()
        {
            var wb = new XLWorkbook();
            IXLWorksheet ws = wb.AddWorksheet("Sheet1");
            ws.FirstCell().SetValue(1).AddToNamed("Result", XLScope.Worksheet);
            IXLCell cell = wb.Cell("Sheet1!Result");
            Assert.IsNotNull(cell);
            Assert.AreEqual(1, cell.GetValue<Int32>());
        }

        [Test]
        public void Cell3()
        {
            var wb = new XLWorkbook();
            IXLWorksheet ws = wb.AddWorksheet("Sheet1");
            ws.FirstCell().SetValue(1).AddToNamed("Result");
            IXLCell cell = wb.Cell("Sheet1!Result");
            Assert.IsNotNull(cell);
            Assert.AreEqual(1, cell.GetValue<Int32>());
        }

        [Test]
        public void Cells1()
        {
            var wb = new XLWorkbook();
            IXLCells cells = wb.Cells("ABC");
            Assert.IsNotNull(cells);
            Assert.AreEqual(0, cells.Count());
        }

        [Test]
        public void Cells2()
        {
            var wb = new XLWorkbook();
            IXLWorksheet ws = wb.AddWorksheet("Sheet1");
            ws.FirstCell().SetValue(1).AddToNamed("Result", XLScope.Worksheet);
            IXLCells cells = wb.Cells("Sheet1!Result, ABC");
            Assert.IsNotNull(cells);
            Assert.AreEqual(1, cells.Count());
            Assert.AreEqual(1, cells.First().GetValue<Int32>());
        }

        [Test]
        public void Cells3()
        {
            var wb = new XLWorkbook();
            IXLWorksheet ws = wb.AddWorksheet("Sheet1");
            ws.FirstCell().SetValue(1).AddToNamed("Result");
            IXLCells cells = wb.Cells("Sheet1!Result, ABC");
            Assert.IsNotNull(cells);
            Assert.AreEqual(1, cells.Count());
            Assert.AreEqual(1, cells.First().GetValue<Int32>());
        }

        [Test]
        public void NamedRange1()
        {
            var wb = new XLWorkbook();
            IXLNamedRange range = wb.NamedRange("ABC");
            Assert.IsNull(range);
        }

        [Test]
        public void NamedRange2()
        {
            var wb = new XLWorkbook();
            IXLWorksheet ws = wb.AddWorksheet("Sheet1");
            ws.FirstCell().SetValue(1).AddToNamed("Result", XLScope.Worksheet);
            IXLNamedRange range = wb.NamedRange("Sheet1!Result");
            Assert.IsNotNull(range);
            Assert.AreEqual(1, range.Ranges.Count);
            Assert.AreEqual(1, range.Ranges.Cells().Count());
            Assert.AreEqual(1, range.Ranges.First().FirstCell().GetValue<Int32>());
        }

        [Test]
        public void NamedRange3()
        {
            var wb = new XLWorkbook();
            IXLWorksheet ws = wb.AddWorksheet("Sheet1");
            IXLNamedRange range = wb.NamedRange("Sheet1!Result");
            Assert.IsNull(range);
        }

        [Test]
        public void NamedRange4()
        {
            var wb = new XLWorkbook();
            IXLWorksheet ws = wb.AddWorksheet("Sheet1");
            ws.FirstCell().SetValue(1).AddToNamed("Result");
            IXLNamedRange range = wb.NamedRange("Sheet1!Result");
            Assert.IsNotNull(range);
            Assert.AreEqual(1, range.Ranges.Count);
            Assert.AreEqual(1, range.Ranges.Cells().Count());
            Assert.AreEqual(1, range.Ranges.First().FirstCell().GetValue<Int32>());
        }

        [Test]
        public void Range1()
        {
            var wb = new XLWorkbook();
            IXLRange range = wb.Range("ABC");
            Assert.IsNull(range);
        }

        [Test]
        public void Range2()
        {
            var wb = new XLWorkbook();
            IXLWorksheet ws = wb.AddWorksheet("Sheet1");
            ws.FirstCell().SetValue(1).AddToNamed("Result", XLScope.Worksheet);
            IXLRange range = wb.Range("Sheet1!Result");
            Assert.IsNotNull(range);
            Assert.AreEqual(1, range.Cells().Count());
            Assert.AreEqual(1, range.FirstCell().GetValue<Int32>());
        }

        [Test]
        public void Range3()
        {
            var wb = new XLWorkbook();
            IXLWorksheet ws = wb.AddWorksheet("Sheet1");
            ws.FirstCell().SetValue(1).AddToNamed("Result");
            IXLRange range = wb.Range("Sheet1!Result");
            Assert.IsNotNull(range);
            Assert.AreEqual(1, range.Cells().Count());
            Assert.AreEqual(1, range.FirstCell().GetValue<Int32>());
        }

        [Test]
        public void Ranges1()
        {
            var wb = new XLWorkbook();
            IXLRanges ranges = wb.Ranges("ABC");
            Assert.IsNotNull(ranges);
            Assert.AreEqual(0, ranges.Count());
        }

        [Test]
        public void Ranges2()
        {
            var wb = new XLWorkbook();
            IXLWorksheet ws = wb.AddWorksheet("Sheet1");
            ws.FirstCell().SetValue(1).AddToNamed("Result", XLScope.Worksheet);
            IXLRanges ranges = wb.Ranges("Sheet1!Result, ABC");
            Assert.IsNotNull(ranges);
            Assert.AreEqual(1, ranges.Cells().Count());
            Assert.AreEqual(1, ranges.First().FirstCell().GetValue<Int32>());
        }

        [Test]
        public void Ranges3()
        {
            var wb = new XLWorkbook();
            IXLWorksheet ws = wb.AddWorksheet("Sheet1");
            ws.FirstCell().SetValue(1).AddToNamed("Result");
            IXLRanges ranges = wb.Ranges("Sheet1!Result, ABC");
            Assert.IsNotNull(ranges);
            Assert.AreEqual(1, ranges.Cells().Count());
            Assert.AreEqual(1, ranges.First().FirstCell().GetValue<Int32>());
        }

        [Test]
        public void WbNamedCell()
        {
            var wb = new XLWorkbook();
            IXLWorksheet ws = wb.Worksheets.Add("Sheet1");
            ws.Cell(1, 1).SetValue("Test").AddToNamed("TestCell");
            Assert.AreEqual("Test", wb.Cell("TestCell").GetString());
            Assert.AreEqual("Test", ws.Cell("TestCell").GetString());
        }

        [Test]
        public void WbNamedCells()
        {
            var wb = new XLWorkbook();
            IXLWorksheet ws = wb.Worksheets.Add("Sheet1");
            ws.Cell(1, 1).SetValue("Test").AddToNamed("TestCell");
            ws.Cell(2, 1).SetValue("B").AddToNamed("Test2");
            IXLCells wbCells = wb.Cells("TestCell, Test2");
            Assert.AreEqual("Test", wbCells.First().GetString());
            Assert.AreEqual("B", wbCells.Last().GetString());

            IXLCells wsCells = ws.Cells("TestCell, Test2");
            Assert.AreEqual("Test", wsCells.First().GetString());
            Assert.AreEqual("B", wsCells.Last().GetString());
        }

        [Test]
        public void WbNamedRange()
        {
            var wb = new XLWorkbook();
            IXLWorksheet ws = wb.Worksheets.Add("Sheet1");
            ws.Cell(1, 1).SetValue("A");
            ws.Cell(2, 1).SetValue("B");
            IXLRange original = ws.Range("A1:A2");
            original.AddToNamed("TestRange");
            Assert.AreEqual(original.RangeAddress.ToStringFixed(), wb.Range("TestRange").RangeAddress.ToString());
            Assert.AreEqual(original.RangeAddress.ToStringFixed(), ws.Range("TestRange").RangeAddress.ToString());
        }

        [Test]
        public void WbNamedRanges()
        {
            var wb = new XLWorkbook();
            IXLWorksheet ws = wb.Worksheets.Add("Sheet1");
            ws.Cell(1, 1).SetValue("A");
            ws.Cell(2, 1).SetValue("B");
            ws.Cell(3, 1).SetValue("C").AddToNamed("Test2");
            IXLRange original = ws.Range("A1:A2");
            original.AddToNamed("TestRange");
            IXLRanges wbRanges = wb.Ranges("TestRange, Test2");
            Assert.AreEqual(original.RangeAddress.ToStringFixed(), wbRanges.First().RangeAddress.ToString());
            Assert.AreEqual("$A$3:$A$3", wbRanges.Last().RangeAddress.ToStringFixed());

            IXLRanges wsRanges = wb.Ranges("TestRange, Test2");
            Assert.AreEqual(original.RangeAddress.ToStringFixed(), wsRanges.First().RangeAddress.ToString());
            Assert.AreEqual("$A$3:$A$3", wsRanges.Last().RangeAddress.ToStringFixed());
        }

        [Test]
        public void WbNamedRangesOneString()
        {
            var wb = new XLWorkbook();
            IXLWorksheet ws = wb.Worksheets.Add("Sheet1");
            wb.NamedRanges.Add("TestRange", "Sheet1!$A$1,Sheet1!$A$3");

            IXLRanges wbRanges = ws.Ranges("TestRange");
            Assert.AreEqual("$A$1:$A$1", wbRanges.First().RangeAddress.ToStringFixed());
            Assert.AreEqual("$A$3:$A$3", wbRanges.Last().RangeAddress.ToStringFixed());

            IXLRanges wsRanges = ws.Ranges("TestRange");
            Assert.AreEqual("$A$1:$A$1", wsRanges.First().RangeAddress.ToStringFixed());
            Assert.AreEqual("$A$3:$A$3", wsRanges.Last().RangeAddress.ToStringFixed());
        }
    }
>>>>>>> 98119143
}<|MERGE_RESOLUTION|>--- conflicted
+++ resolved
@@ -1,589 +1,328 @@
-<<<<<<< HEAD
-﻿using System;
-using System.Linq;
-using ClosedXML.Excel;
-using NUnit.Framework;
-
-namespace ClosedXML_Tests.Excel
-{
-    /// <summary>
-    ///     Summary description for UnitTest1
-    /// </summary>
-    [TestFixture]
-    public class XLWorkbookTests
-    {
-        [Test]
-        public void Cell1()
-        {
-            var wb = new XLWorkbook();
-            IXLCell cell = wb.Cell("ABC");
-            Assert.IsNull(cell);
-        }
-
-        [Test]
-        public void Cell2()
-        {
-            var wb = new XLWorkbook();
-            IXLWorksheet ws = wb.AddWorksheet("Sheet1");
-            ws.FirstCell().SetValue(1).AddToNamed("Result", XLScope.Worksheet);
-            IXLCell cell = wb.Cell("Sheet1!Result");
-            Assert.IsNotNull(cell);
-            Assert.AreEqual(1, cell.GetValue<Int32>());
-        }
-
-        [Test]
-        public void Cell3()
-        {
-            var wb = new XLWorkbook();
-            IXLWorksheet ws = wb.AddWorksheet("Sheet1");
-            ws.FirstCell().SetValue(1).AddToNamed("Result");
-            IXLCell cell = wb.Cell("Sheet1!Result");
-            Assert.IsNotNull(cell);
-            Assert.AreEqual(1, cell.GetValue<Int32>());
-        }
-
-        [Test]
-        public void Cells1()
-        {
-            var wb = new XLWorkbook();
-            IXLCells cells = wb.Cells("ABC");
-            Assert.IsNotNull(cells);
-            Assert.AreEqual(0, cells.Count());
-        }
-
-        [Test]
-        public void Cells2()
-        {
-            var wb = new XLWorkbook();
-            IXLWorksheet ws = wb.AddWorksheet("Sheet1");
-            ws.FirstCell().SetValue(1).AddToNamed("Result", XLScope.Worksheet);
-            IXLCells cells = wb.Cells("Sheet1!Result, ABC");
-            Assert.IsNotNull(cells);
-            Assert.AreEqual(1, cells.Count());
-            Assert.AreEqual(1, cells.First().GetValue<Int32>());
-        }
-
-        [Test]
-        public void Cells3()
-        {
-            var wb = new XLWorkbook();
-            IXLWorksheet ws = wb.AddWorksheet("Sheet1");
-            ws.FirstCell().SetValue(1).AddToNamed("Result");
-            IXLCells cells = wb.Cells("Sheet1!Result, ABC");
-            Assert.IsNotNull(cells);
-            Assert.AreEqual(1, cells.Count());
-            Assert.AreEqual(1, cells.First().GetValue<Int32>());
-        }
-
-        [Test]
-        public void NamedRange1()
-        {
-            var wb = new XLWorkbook();
-            IXLNamedRange range = wb.NamedRange("ABC");
-            Assert.IsNull(range);
-        }
-
-        [Test]
-        public void NamedRange2()
-        {
-            var wb = new XLWorkbook();
-            IXLWorksheet ws = wb.AddWorksheet("Sheet1");
-            ws.FirstCell().SetValue(1).AddToNamed("Result", XLScope.Worksheet);
-            IXLNamedRange range = wb.NamedRange("Sheet1!Result");
-            Assert.IsNotNull(range);
-            Assert.AreEqual(1, range.Ranges.Count);
-            Assert.AreEqual(1, range.Ranges.Cells().Count());
-            Assert.AreEqual(1, range.Ranges.First().FirstCell().GetValue<Int32>());
-        }
-
-        [Test]
-        public void NamedRange3()
-        {
-            var wb = new XLWorkbook();
-            IXLWorksheet ws = wb.AddWorksheet("Sheet1");
-            IXLNamedRange range = wb.NamedRange("Sheet1!Result");
-            Assert.IsNull(range);
-        }
-
-        [Test]
-        public void NamedRange4()
-        {
-            var wb = new XLWorkbook();
-            IXLWorksheet ws = wb.AddWorksheet("Sheet1");
-            ws.FirstCell().SetValue(1).AddToNamed("Result");
-            IXLNamedRange range = wb.NamedRange("Sheet1!Result");
-            Assert.IsNotNull(range);
-            Assert.AreEqual(1, range.Ranges.Count);
-            Assert.AreEqual(1, range.Ranges.Cells().Count());
-            Assert.AreEqual(1, range.Ranges.First().FirstCell().GetValue<Int32>());
-        }
-
-        [Test]
-        public void Range1()
-        {
-            var wb = new XLWorkbook();
-            IXLRange range = wb.Range("ABC");
-            Assert.IsNull(range);
-        }
-
-        [Test]
-        public void Range2()
-        {
-            var wb = new XLWorkbook();
-            IXLWorksheet ws = wb.AddWorksheet("Sheet1");
-            ws.FirstCell().SetValue(1).AddToNamed("Result", XLScope.Worksheet);
-            IXLRange range = wb.Range("Sheet1!Result");
-            Assert.IsNotNull(range);
-            Assert.AreEqual(1, range.Cells().Count());
-            Assert.AreEqual(1, range.FirstCell().GetValue<Int32>());
-        }
-
-        [Test]
-        public void Range3()
-        {
-            var wb = new XLWorkbook();
-            IXLWorksheet ws = wb.AddWorksheet("Sheet1");
-            ws.FirstCell().SetValue(1).AddToNamed("Result");
-            IXLRange range = wb.Range("Sheet1!Result");
-            Assert.IsNotNull(range);
-            Assert.AreEqual(1, range.Cells().Count());
-            Assert.AreEqual(1, range.FirstCell().GetValue<Int32>());
-        }
-
-        [Test]
-        public void Ranges1()
-        {
-            var wb = new XLWorkbook();
-            IXLRanges ranges = wb.Ranges("ABC");
-            Assert.IsNotNull(ranges);
-            Assert.AreEqual(0, ranges.Count());
-        }
-
-        [Test]
-        public void Ranges2()
-        {
-            var wb = new XLWorkbook();
-            IXLWorksheet ws = wb.AddWorksheet("Sheet1");
-            ws.FirstCell().SetValue(1).AddToNamed("Result", XLScope.Worksheet);
-            IXLRanges ranges = wb.Ranges("Sheet1!Result, ABC");
-            Assert.IsNotNull(ranges);
-            Assert.AreEqual(1, ranges.Cells().Count());
-            Assert.AreEqual(1, ranges.First().FirstCell().GetValue<Int32>());
-        }
-
-        [Test]
-        public void Ranges3()
-        {
-            var wb = new XLWorkbook();
-            IXLWorksheet ws = wb.AddWorksheet("Sheet1");
-            ws.FirstCell().SetValue(1).AddToNamed("Result");
-            IXLRanges ranges = wb.Ranges("Sheet1!Result, ABC");
-            Assert.IsNotNull(ranges);
-            Assert.AreEqual(1, ranges.Cells().Count());
-            Assert.AreEqual(1, ranges.First().FirstCell().GetValue<Int32>());
-        }
-
-        [Test]
-        public void WbNamedCell()
-        {
-            var wb = new XLWorkbook();
-            IXLWorksheet ws = wb.Worksheets.Add("Sheet1");
-            ws.Cell(1, 1).SetValue("Test").AddToNamed("TestCell");
-            Assert.AreEqual("Test", wb.Cell("TestCell").GetString());
-            Assert.AreEqual("Test", ws.Cell("TestCell").GetString());
-        }
-
-        [Test]
-        public void WbNamedCells()
-        {
-            var wb = new XLWorkbook();
-            IXLWorksheet ws = wb.Worksheets.Add("Sheet1");
-            ws.Cell(1, 1).SetValue("Test").AddToNamed("TestCell");
-            ws.Cell(2, 1).SetValue("B").AddToNamed("Test2");
-            IXLCells wbCells = wb.Cells("TestCell, Test2");
-            Assert.AreEqual("Test", wbCells.First().GetString());
-            Assert.AreEqual("B", wbCells.Last().GetString());
-
-            IXLCells wsCells = ws.Cells("TestCell, Test2");
-            Assert.AreEqual("Test", wsCells.First().GetString());
-            Assert.AreEqual("B", wsCells.Last().GetString());
-        }
-
-        [Test]
-        public void WbNamedRange()
-        {
-            var wb = new XLWorkbook();
-            IXLWorksheet ws = wb.Worksheets.Add("Sheet1");
-            ws.Cell(1, 1).SetValue("A");
-            ws.Cell(2, 1).SetValue("B");
-            IXLRange original = ws.Range("A1:A2");
-            original.AddToNamed("TestRange");
-            Assert.AreEqual(original.RangeAddress.ToStringFixed(), wb.Range("TestRange").RangeAddress.ToString());
-            Assert.AreEqual(original.RangeAddress.ToStringFixed(), ws.Range("TestRange").RangeAddress.ToString());
-        }
-
-        [Test]
-        public void WbNamedRanges()
-        {
-            var wb = new XLWorkbook();
-            IXLWorksheet ws = wb.Worksheets.Add("Sheet1");
-            ws.Cell(1, 1).SetValue("A");
-            ws.Cell(2, 1).SetValue("B");
-            ws.Cell(3, 1).SetValue("C").AddToNamed("Test2");
-            IXLRange original = ws.Range("A1:A2");
-            original.AddToNamed("TestRange");
-            IXLRanges wbRanges = wb.Ranges("TestRange, Test2");
-            Assert.AreEqual(original.RangeAddress.ToStringFixed(), wbRanges.First().RangeAddress.ToString());
-            Assert.AreEqual("$A$3:$A$3", wbRanges.Last().RangeAddress.ToStringFixed());
-
-            IXLRanges wsRanges = wb.Ranges("TestRange, Test2");
-            Assert.AreEqual(original.RangeAddress.ToStringFixed(), wsRanges.First().RangeAddress.ToString());
-            Assert.AreEqual("$A$3:$A$3", wsRanges.Last().RangeAddress.ToStringFixed());
-        }
-
-        [Test]
-        public void WbNamedRangesOneString()
-        {
-            var wb = new XLWorkbook();
-            IXLWorksheet ws = wb.Worksheets.Add("Sheet1");
-            wb.NamedRanges.Add("TestRange", "Sheet1!$A$1,Sheet1!$A$3");
-
-            IXLRanges wbRanges = ws.Ranges("TestRange");
-            Assert.AreEqual("$A$1:$A$1", wbRanges.First().RangeAddress.ToStringFixed());
-            Assert.AreEqual("$A$3:$A$3", wbRanges.Last().RangeAddress.ToStringFixed());
-
-            IXLRanges wsRanges = ws.Ranges("TestRange");
-            Assert.AreEqual("$A$1:$A$1", wsRanges.First().RangeAddress.ToStringFixed());
-            Assert.AreEqual("$A$3:$A$3", wsRanges.Last().RangeAddress.ToStringFixed());
-        }
-
-        [Test]
-        public void WbProtect1()
-        {
-            using (var wb = new XLWorkbook())
-            {
-                var ws = wb.Worksheets.Add("Sheet1");
-                wb.Protect();
-                Assert.IsTrue(wb.LockStructure);
-                Assert.IsFalse(wb.LockWindows);
-            }
-        }
-
-        [Test]
-        public void WbProtect2()
-        {
-            using (var wb = new XLWorkbook())
-            {
-                var ws = wb.Worksheets.Add("Sheet1");
-                wb.Protect(true, false);
-                Assert.IsTrue(wb.LockStructure);
-                Assert.IsFalse(wb.LockWindows);
-            }
-        }
-
-        [Test]
-        public void WbProtect3()
-        {
-            using (var wb = new XLWorkbook())
-            {
-                var ws = wb.Worksheets.Add("Sheet1");
-                wb.Protect("Abc@123");
-                Assert.IsTrue(wb.LockStructure);
-                Assert.IsFalse(wb.LockWindows);
-                Assert.Throws(typeof(InvalidOperationException), delegate { wb.Protect(); });
-                Assert.Throws(typeof(InvalidOperationException), delegate { wb.Unprotect(); });
-                Assert.Throws(typeof(ArgumentException), delegate { wb.Unprotect("Cde@345"); });
-            }
-        }
-
-        [Test]
-        public void WbProtect4()
-        {
-            using (var wb = new XLWorkbook())
-            {
-                var ws = wb.Worksheets.Add("Sheet1");
-                wb.Protect();
-                Assert.IsTrue(wb.LockStructure);
-                Assert.IsFalse(wb.LockWindows);
-                wb.Protect("Abc@123");
-                Assert.IsTrue(wb.LockStructure);
-                Assert.IsFalse(wb.LockWindows);
-            }
-        }
-
-        [Test]
-        public void WbProtect5()
-        {
-            using (var wb = new XLWorkbook())
-            {
-                var ws = wb.Worksheets.Add("Sheet1");
-                wb.Protect(true, false, "Abc@123");
-                Assert.IsTrue(wb.LockStructure);
-                Assert.IsFalse(wb.LockWindows);
-                wb.Unprotect("Abc@123");
-                Assert.IsFalse(wb.LockStructure);
-                Assert.IsFalse(wb.LockWindows);
-            }
-        }
-    }
-=======
-using System;
-using System.Linq;
-using ClosedXML.Excel;
-using NUnit.Framework;
-
-namespace ClosedXML_Tests.Excel
-{
-    /// <summary>
-    ///     Summary description for UnitTest1
-    /// </summary>
-    [TestFixture]
-    public class XLWorkbookTests
-    {
-        [Test]
-        public void Cell1()
-        {
-            var wb = new XLWorkbook();
-            IXLCell cell = wb.Cell("ABC");
-            Assert.IsNull(cell);
-        }
-
-        [Test]
-        public void Cell2()
-        {
-            var wb = new XLWorkbook();
-            IXLWorksheet ws = wb.AddWorksheet("Sheet1");
-            ws.FirstCell().SetValue(1).AddToNamed("Result", XLScope.Worksheet);
-            IXLCell cell = wb.Cell("Sheet1!Result");
-            Assert.IsNotNull(cell);
-            Assert.AreEqual(1, cell.GetValue<Int32>());
-        }
-
-        [Test]
-        public void Cell3()
-        {
-            var wb = new XLWorkbook();
-            IXLWorksheet ws = wb.AddWorksheet("Sheet1");
-            ws.FirstCell().SetValue(1).AddToNamed("Result");
-            IXLCell cell = wb.Cell("Sheet1!Result");
-            Assert.IsNotNull(cell);
-            Assert.AreEqual(1, cell.GetValue<Int32>());
-        }
-
-        [Test]
-        public void Cells1()
-        {
-            var wb = new XLWorkbook();
-            IXLCells cells = wb.Cells("ABC");
-            Assert.IsNotNull(cells);
-            Assert.AreEqual(0, cells.Count());
-        }
-
-        [Test]
-        public void Cells2()
-        {
-            var wb = new XLWorkbook();
-            IXLWorksheet ws = wb.AddWorksheet("Sheet1");
-            ws.FirstCell().SetValue(1).AddToNamed("Result", XLScope.Worksheet);
-            IXLCells cells = wb.Cells("Sheet1!Result, ABC");
-            Assert.IsNotNull(cells);
-            Assert.AreEqual(1, cells.Count());
-            Assert.AreEqual(1, cells.First().GetValue<Int32>());
-        }
-
-        [Test]
-        public void Cells3()
-        {
-            var wb = new XLWorkbook();
-            IXLWorksheet ws = wb.AddWorksheet("Sheet1");
-            ws.FirstCell().SetValue(1).AddToNamed("Result");
-            IXLCells cells = wb.Cells("Sheet1!Result, ABC");
-            Assert.IsNotNull(cells);
-            Assert.AreEqual(1, cells.Count());
-            Assert.AreEqual(1, cells.First().GetValue<Int32>());
-        }
-
-        [Test]
-        public void NamedRange1()
-        {
-            var wb = new XLWorkbook();
-            IXLNamedRange range = wb.NamedRange("ABC");
-            Assert.IsNull(range);
-        }
-
-        [Test]
-        public void NamedRange2()
-        {
-            var wb = new XLWorkbook();
-            IXLWorksheet ws = wb.AddWorksheet("Sheet1");
-            ws.FirstCell().SetValue(1).AddToNamed("Result", XLScope.Worksheet);
-            IXLNamedRange range = wb.NamedRange("Sheet1!Result");
-            Assert.IsNotNull(range);
-            Assert.AreEqual(1, range.Ranges.Count);
-            Assert.AreEqual(1, range.Ranges.Cells().Count());
-            Assert.AreEqual(1, range.Ranges.First().FirstCell().GetValue<Int32>());
-        }
-
-        [Test]
-        public void NamedRange3()
-        {
-            var wb = new XLWorkbook();
-            IXLWorksheet ws = wb.AddWorksheet("Sheet1");
-            IXLNamedRange range = wb.NamedRange("Sheet1!Result");
-            Assert.IsNull(range);
-        }
-
-        [Test]
-        public void NamedRange4()
-        {
-            var wb = new XLWorkbook();
-            IXLWorksheet ws = wb.AddWorksheet("Sheet1");
-            ws.FirstCell().SetValue(1).AddToNamed("Result");
-            IXLNamedRange range = wb.NamedRange("Sheet1!Result");
-            Assert.IsNotNull(range);
-            Assert.AreEqual(1, range.Ranges.Count);
-            Assert.AreEqual(1, range.Ranges.Cells().Count());
-            Assert.AreEqual(1, range.Ranges.First().FirstCell().GetValue<Int32>());
-        }
-
-        [Test]
-        public void Range1()
-        {
-            var wb = new XLWorkbook();
-            IXLRange range = wb.Range("ABC");
-            Assert.IsNull(range);
-        }
-
-        [Test]
-        public void Range2()
-        {
-            var wb = new XLWorkbook();
-            IXLWorksheet ws = wb.AddWorksheet("Sheet1");
-            ws.FirstCell().SetValue(1).AddToNamed("Result", XLScope.Worksheet);
-            IXLRange range = wb.Range("Sheet1!Result");
-            Assert.IsNotNull(range);
-            Assert.AreEqual(1, range.Cells().Count());
-            Assert.AreEqual(1, range.FirstCell().GetValue<Int32>());
-        }
-
-        [Test]
-        public void Range3()
-        {
-            var wb = new XLWorkbook();
-            IXLWorksheet ws = wb.AddWorksheet("Sheet1");
-            ws.FirstCell().SetValue(1).AddToNamed("Result");
-            IXLRange range = wb.Range("Sheet1!Result");
-            Assert.IsNotNull(range);
-            Assert.AreEqual(1, range.Cells().Count());
-            Assert.AreEqual(1, range.FirstCell().GetValue<Int32>());
-        }
-
-        [Test]
-        public void Ranges1()
-        {
-            var wb = new XLWorkbook();
-            IXLRanges ranges = wb.Ranges("ABC");
-            Assert.IsNotNull(ranges);
-            Assert.AreEqual(0, ranges.Count());
-        }
-
-        [Test]
-        public void Ranges2()
-        {
-            var wb = new XLWorkbook();
-            IXLWorksheet ws = wb.AddWorksheet("Sheet1");
-            ws.FirstCell().SetValue(1).AddToNamed("Result", XLScope.Worksheet);
-            IXLRanges ranges = wb.Ranges("Sheet1!Result, ABC");
-            Assert.IsNotNull(ranges);
-            Assert.AreEqual(1, ranges.Cells().Count());
-            Assert.AreEqual(1, ranges.First().FirstCell().GetValue<Int32>());
-        }
-
-        [Test]
-        public void Ranges3()
-        {
-            var wb = new XLWorkbook();
-            IXLWorksheet ws = wb.AddWorksheet("Sheet1");
-            ws.FirstCell().SetValue(1).AddToNamed("Result");
-            IXLRanges ranges = wb.Ranges("Sheet1!Result, ABC");
-            Assert.IsNotNull(ranges);
-            Assert.AreEqual(1, ranges.Cells().Count());
-            Assert.AreEqual(1, ranges.First().FirstCell().GetValue<Int32>());
-        }
-
-        [Test]
-        public void WbNamedCell()
-        {
-            var wb = new XLWorkbook();
-            IXLWorksheet ws = wb.Worksheets.Add("Sheet1");
-            ws.Cell(1, 1).SetValue("Test").AddToNamed("TestCell");
-            Assert.AreEqual("Test", wb.Cell("TestCell").GetString());
-            Assert.AreEqual("Test", ws.Cell("TestCell").GetString());
-        }
-
-        [Test]
-        public void WbNamedCells()
-        {
-            var wb = new XLWorkbook();
-            IXLWorksheet ws = wb.Worksheets.Add("Sheet1");
-            ws.Cell(1, 1).SetValue("Test").AddToNamed("TestCell");
-            ws.Cell(2, 1).SetValue("B").AddToNamed("Test2");
-            IXLCells wbCells = wb.Cells("TestCell, Test2");
-            Assert.AreEqual("Test", wbCells.First().GetString());
-            Assert.AreEqual("B", wbCells.Last().GetString());
-
-            IXLCells wsCells = ws.Cells("TestCell, Test2");
-            Assert.AreEqual("Test", wsCells.First().GetString());
-            Assert.AreEqual("B", wsCells.Last().GetString());
-        }
-
-        [Test]
-        public void WbNamedRange()
-        {
-            var wb = new XLWorkbook();
-            IXLWorksheet ws = wb.Worksheets.Add("Sheet1");
-            ws.Cell(1, 1).SetValue("A");
-            ws.Cell(2, 1).SetValue("B");
-            IXLRange original = ws.Range("A1:A2");
-            original.AddToNamed("TestRange");
-            Assert.AreEqual(original.RangeAddress.ToStringFixed(), wb.Range("TestRange").RangeAddress.ToString());
-            Assert.AreEqual(original.RangeAddress.ToStringFixed(), ws.Range("TestRange").RangeAddress.ToString());
-        }
-
-        [Test]
-        public void WbNamedRanges()
-        {
-            var wb = new XLWorkbook();
-            IXLWorksheet ws = wb.Worksheets.Add("Sheet1");
-            ws.Cell(1, 1).SetValue("A");
-            ws.Cell(2, 1).SetValue("B");
-            ws.Cell(3, 1).SetValue("C").AddToNamed("Test2");
-            IXLRange original = ws.Range("A1:A2");
-            original.AddToNamed("TestRange");
-            IXLRanges wbRanges = wb.Ranges("TestRange, Test2");
-            Assert.AreEqual(original.RangeAddress.ToStringFixed(), wbRanges.First().RangeAddress.ToString());
-            Assert.AreEqual("$A$3:$A$3", wbRanges.Last().RangeAddress.ToStringFixed());
-
-            IXLRanges wsRanges = wb.Ranges("TestRange, Test2");
-            Assert.AreEqual(original.RangeAddress.ToStringFixed(), wsRanges.First().RangeAddress.ToString());
-            Assert.AreEqual("$A$3:$A$3", wsRanges.Last().RangeAddress.ToStringFixed());
-        }
-
-        [Test]
-        public void WbNamedRangesOneString()
-        {
-            var wb = new XLWorkbook();
-            IXLWorksheet ws = wb.Worksheets.Add("Sheet1");
-            wb.NamedRanges.Add("TestRange", "Sheet1!$A$1,Sheet1!$A$3");
-
-            IXLRanges wbRanges = ws.Ranges("TestRange");
-            Assert.AreEqual("$A$1:$A$1", wbRanges.First().RangeAddress.ToStringFixed());
-            Assert.AreEqual("$A$3:$A$3", wbRanges.Last().RangeAddress.ToStringFixed());
-
-            IXLRanges wsRanges = ws.Ranges("TestRange");
-            Assert.AreEqual("$A$1:$A$1", wsRanges.First().RangeAddress.ToStringFixed());
-            Assert.AreEqual("$A$3:$A$3", wsRanges.Last().RangeAddress.ToStringFixed());
-        }
-    }
->>>>>>> 98119143
+using System;
+using System.Linq;
+using ClosedXML.Excel;
+using NUnit.Framework;
+
+namespace ClosedXML_Tests.Excel
+{
+    /// <summary>
+    ///     Summary description for UnitTest1
+    /// </summary>
+    [TestFixture]
+    public class XLWorkbookTests
+    {
+        [Test]
+        public void Cell1()
+        {
+            var wb = new XLWorkbook();
+            IXLCell cell = wb.Cell("ABC");
+            Assert.IsNull(cell);
+        }
+
+        [Test]
+        public void Cell2()
+        {
+            var wb = new XLWorkbook();
+            IXLWorksheet ws = wb.AddWorksheet("Sheet1");
+            ws.FirstCell().SetValue(1).AddToNamed("Result", XLScope.Worksheet);
+            IXLCell cell = wb.Cell("Sheet1!Result");
+            Assert.IsNotNull(cell);
+            Assert.AreEqual(1, cell.GetValue<Int32>());
+        }
+
+        [Test]
+        public void Cell3()
+        {
+            var wb = new XLWorkbook();
+            IXLWorksheet ws = wb.AddWorksheet("Sheet1");
+            ws.FirstCell().SetValue(1).AddToNamed("Result");
+            IXLCell cell = wb.Cell("Sheet1!Result");
+            Assert.IsNotNull(cell);
+            Assert.AreEqual(1, cell.GetValue<Int32>());
+        }
+
+        [Test]
+        public void Cells1()
+        {
+            var wb = new XLWorkbook();
+            IXLCells cells = wb.Cells("ABC");
+            Assert.IsNotNull(cells);
+            Assert.AreEqual(0, cells.Count());
+        }
+
+        [Test]
+        public void Cells2()
+        {
+            var wb = new XLWorkbook();
+            IXLWorksheet ws = wb.AddWorksheet("Sheet1");
+            ws.FirstCell().SetValue(1).AddToNamed("Result", XLScope.Worksheet);
+            IXLCells cells = wb.Cells("Sheet1!Result, ABC");
+            Assert.IsNotNull(cells);
+            Assert.AreEqual(1, cells.Count());
+            Assert.AreEqual(1, cells.First().GetValue<Int32>());
+        }
+
+        [Test]
+        public void Cells3()
+        {
+            var wb = new XLWorkbook();
+            IXLWorksheet ws = wb.AddWorksheet("Sheet1");
+            ws.FirstCell().SetValue(1).AddToNamed("Result");
+            IXLCells cells = wb.Cells("Sheet1!Result, ABC");
+            Assert.IsNotNull(cells);
+            Assert.AreEqual(1, cells.Count());
+            Assert.AreEqual(1, cells.First().GetValue<Int32>());
+        }
+
+        [Test]
+        public void NamedRange1()
+        {
+            var wb = new XLWorkbook();
+            IXLNamedRange range = wb.NamedRange("ABC");
+            Assert.IsNull(range);
+        }
+
+        [Test]
+        public void NamedRange2()
+        {
+            var wb = new XLWorkbook();
+            IXLWorksheet ws = wb.AddWorksheet("Sheet1");
+            ws.FirstCell().SetValue(1).AddToNamed("Result", XLScope.Worksheet);
+            IXLNamedRange range = wb.NamedRange("Sheet1!Result");
+            Assert.IsNotNull(range);
+            Assert.AreEqual(1, range.Ranges.Count);
+            Assert.AreEqual(1, range.Ranges.Cells().Count());
+            Assert.AreEqual(1, range.Ranges.First().FirstCell().GetValue<Int32>());
+        }
+
+        [Test]
+        public void NamedRange3()
+        {
+            var wb = new XLWorkbook();
+            IXLWorksheet ws = wb.AddWorksheet("Sheet1");
+            IXLNamedRange range = wb.NamedRange("Sheet1!Result");
+            Assert.IsNull(range);
+        }
+
+        [Test]
+        public void NamedRange4()
+        {
+            var wb = new XLWorkbook();
+            IXLWorksheet ws = wb.AddWorksheet("Sheet1");
+            ws.FirstCell().SetValue(1).AddToNamed("Result");
+            IXLNamedRange range = wb.NamedRange("Sheet1!Result");
+            Assert.IsNotNull(range);
+            Assert.AreEqual(1, range.Ranges.Count);
+            Assert.AreEqual(1, range.Ranges.Cells().Count());
+            Assert.AreEqual(1, range.Ranges.First().FirstCell().GetValue<Int32>());
+        }
+
+        [Test]
+        public void Range1()
+        {
+            var wb = new XLWorkbook();
+            IXLRange range = wb.Range("ABC");
+            Assert.IsNull(range);
+        }
+
+        [Test]
+        public void Range2()
+        {
+            var wb = new XLWorkbook();
+            IXLWorksheet ws = wb.AddWorksheet("Sheet1");
+            ws.FirstCell().SetValue(1).AddToNamed("Result", XLScope.Worksheet);
+            IXLRange range = wb.Range("Sheet1!Result");
+            Assert.IsNotNull(range);
+            Assert.AreEqual(1, range.Cells().Count());
+            Assert.AreEqual(1, range.FirstCell().GetValue<Int32>());
+        }
+
+        [Test]
+        public void Range3()
+        {
+            var wb = new XLWorkbook();
+            IXLWorksheet ws = wb.AddWorksheet("Sheet1");
+            ws.FirstCell().SetValue(1).AddToNamed("Result");
+            IXLRange range = wb.Range("Sheet1!Result");
+            Assert.IsNotNull(range);
+            Assert.AreEqual(1, range.Cells().Count());
+            Assert.AreEqual(1, range.FirstCell().GetValue<Int32>());
+        }
+
+        [Test]
+        public void Ranges1()
+        {
+            var wb = new XLWorkbook();
+            IXLRanges ranges = wb.Ranges("ABC");
+            Assert.IsNotNull(ranges);
+            Assert.AreEqual(0, ranges.Count());
+        }
+
+        [Test]
+        public void Ranges2()
+        {
+            var wb = new XLWorkbook();
+            IXLWorksheet ws = wb.AddWorksheet("Sheet1");
+            ws.FirstCell().SetValue(1).AddToNamed("Result", XLScope.Worksheet);
+            IXLRanges ranges = wb.Ranges("Sheet1!Result, ABC");
+            Assert.IsNotNull(ranges);
+            Assert.AreEqual(1, ranges.Cells().Count());
+            Assert.AreEqual(1, ranges.First().FirstCell().GetValue<Int32>());
+        }
+
+        [Test]
+        public void Ranges3()
+        {
+            var wb = new XLWorkbook();
+            IXLWorksheet ws = wb.AddWorksheet("Sheet1");
+            ws.FirstCell().SetValue(1).AddToNamed("Result");
+            IXLRanges ranges = wb.Ranges("Sheet1!Result, ABC");
+            Assert.IsNotNull(ranges);
+            Assert.AreEqual(1, ranges.Cells().Count());
+            Assert.AreEqual(1, ranges.First().FirstCell().GetValue<Int32>());
+        }
+
+        [Test]
+        public void WbNamedCell()
+        {
+            var wb = new XLWorkbook();
+            IXLWorksheet ws = wb.Worksheets.Add("Sheet1");
+            ws.Cell(1, 1).SetValue("Test").AddToNamed("TestCell");
+            Assert.AreEqual("Test", wb.Cell("TestCell").GetString());
+            Assert.AreEqual("Test", ws.Cell("TestCell").GetString());
+        }
+
+        [Test]
+        public void WbNamedCells()
+        {
+            var wb = new XLWorkbook();
+            IXLWorksheet ws = wb.Worksheets.Add("Sheet1");
+            ws.Cell(1, 1).SetValue("Test").AddToNamed("TestCell");
+            ws.Cell(2, 1).SetValue("B").AddToNamed("Test2");
+            IXLCells wbCells = wb.Cells("TestCell, Test2");
+            Assert.AreEqual("Test", wbCells.First().GetString());
+            Assert.AreEqual("B", wbCells.Last().GetString());
+
+            IXLCells wsCells = ws.Cells("TestCell, Test2");
+            Assert.AreEqual("Test", wsCells.First().GetString());
+            Assert.AreEqual("B", wsCells.Last().GetString());
+        }
+
+        [Test]
+        public void WbNamedRange()
+        {
+            var wb = new XLWorkbook();
+            IXLWorksheet ws = wb.Worksheets.Add("Sheet1");
+            ws.Cell(1, 1).SetValue("A");
+            ws.Cell(2, 1).SetValue("B");
+            IXLRange original = ws.Range("A1:A2");
+            original.AddToNamed("TestRange");
+            Assert.AreEqual(original.RangeAddress.ToStringFixed(), wb.Range("TestRange").RangeAddress.ToString());
+            Assert.AreEqual(original.RangeAddress.ToStringFixed(), ws.Range("TestRange").RangeAddress.ToString());
+        }
+
+        [Test]
+        public void WbNamedRanges()
+        {
+            var wb = new XLWorkbook();
+            IXLWorksheet ws = wb.Worksheets.Add("Sheet1");
+            ws.Cell(1, 1).SetValue("A");
+            ws.Cell(2, 1).SetValue("B");
+            ws.Cell(3, 1).SetValue("C").AddToNamed("Test2");
+            IXLRange original = ws.Range("A1:A2");
+            original.AddToNamed("TestRange");
+            IXLRanges wbRanges = wb.Ranges("TestRange, Test2");
+            Assert.AreEqual(original.RangeAddress.ToStringFixed(), wbRanges.First().RangeAddress.ToString());
+            Assert.AreEqual("$A$3:$A$3", wbRanges.Last().RangeAddress.ToStringFixed());
+
+            IXLRanges wsRanges = wb.Ranges("TestRange, Test2");
+            Assert.AreEqual(original.RangeAddress.ToStringFixed(), wsRanges.First().RangeAddress.ToString());
+            Assert.AreEqual("$A$3:$A$3", wsRanges.Last().RangeAddress.ToStringFixed());
+        }
+
+        [Test]
+        public void WbNamedRangesOneString()
+        {
+            var wb = new XLWorkbook();
+            IXLWorksheet ws = wb.Worksheets.Add("Sheet1");
+            wb.NamedRanges.Add("TestRange", "Sheet1!$A$1,Sheet1!$A$3");
+
+            IXLRanges wbRanges = ws.Ranges("TestRange");
+            Assert.AreEqual("$A$1:$A$1", wbRanges.First().RangeAddress.ToStringFixed());
+            Assert.AreEqual("$A$3:$A$3", wbRanges.Last().RangeAddress.ToStringFixed());
+
+            IXLRanges wsRanges = ws.Ranges("TestRange");
+            Assert.AreEqual("$A$1:$A$1", wsRanges.First().RangeAddress.ToStringFixed());
+            Assert.AreEqual("$A$3:$A$3", wsRanges.Last().RangeAddress.ToStringFixed());
+        }
+      
+        [Test]
+        public void WbProtect1()
+        {
+            using (var wb = new XLWorkbook())
+            {
+                var ws = wb.Worksheets.Add("Sheet1");
+                wb.Protect();
+                Assert.IsTrue(wb.LockStructure);
+                Assert.IsFalse(wb.LockWindows);
+            }
+        }
+
+        [Test]
+        public void WbProtect2()
+        {
+            using (var wb = new XLWorkbook())
+            {
+                var ws = wb.Worksheets.Add("Sheet1");
+                wb.Protect(true, false);
+                Assert.IsTrue(wb.LockStructure);
+                Assert.IsFalse(wb.LockWindows);
+            }
+        }
+
+        [Test]
+        public void WbProtect3()
+        {
+            using (var wb = new XLWorkbook())
+            {
+                var ws = wb.Worksheets.Add("Sheet1");
+                wb.Protect("Abc@123");
+                Assert.IsTrue(wb.LockStructure);
+                Assert.IsFalse(wb.LockWindows);
+                Assert.Throws(typeof(InvalidOperationException), delegate { wb.Protect(); });
+                Assert.Throws(typeof(InvalidOperationException), delegate { wb.Unprotect(); });
+                Assert.Throws(typeof(ArgumentException), delegate { wb.Unprotect("Cde@345"); });
+            }
+        }
+
+        [Test]
+        public void WbProtect4()
+        {
+            using (var wb = new XLWorkbook())
+            {
+                var ws = wb.Worksheets.Add("Sheet1");
+                wb.Protect();
+                Assert.IsTrue(wb.LockStructure);
+                Assert.IsFalse(wb.LockWindows);
+                wb.Protect("Abc@123");
+                Assert.IsTrue(wb.LockStructure);
+                Assert.IsFalse(wb.LockWindows);
+            }
+        }
+
+        [Test]
+        public void WbProtect5()
+        {
+            using (var wb = new XLWorkbook())
+            {
+                var ws = wb.Worksheets.Add("Sheet1");
+                wb.Protect(true, false, "Abc@123");
+                Assert.IsTrue(wb.LockStructure);
+                Assert.IsFalse(wb.LockWindows);
+                wb.Unprotect("Abc@123");
+                Assert.IsFalse(wb.LockStructure);
+                Assert.IsFalse(wb.LockWindows);
+            }
+        }
+    }
 }