using ClosedXML.Excel;
using ClosedXML.Excel.CalcEngine.Exceptions;
using NUnit.Framework;
using System;
using System.Linq;

namespace ClosedXML_Tests.Excel
{
    [TestFixture]
    public class FormulaTests
    {
        [Test]
        public void CopyFormula()
        {
            var wb = new XLWorkbook();
            IXLWorksheet ws = wb.Worksheets.Add("Sheet1");
            ws.Cell("A1").FormulaA1 = "B1";
            ws.Cell("A1").CopyTo("A2");
            Assert.AreEqual("B2", ws.Cell("A2").FormulaA1);
        }

        [Test]
        public void CopyFormula2()
        {
            using (var wb = new XLWorkbook())
            {
                IXLWorksheet ws = wb.Worksheets.Add("Sheet1");

                ws.Cell("A1").FormulaA1 = "A2-1";
                ws.Cell("A1").CopyTo("B1");
                Assert.AreEqual("R[1]C-1", ws.Cell("A1").FormulaR1C1);
                Assert.AreEqual("R[1]C-1", ws.Cell("B1").FormulaR1C1);
                Assert.AreEqual("B2-1", ws.Cell("B1").FormulaA1);

                ws.Cell("A1").FormulaA1 = "B1+1";
                ws.Cell("A1").CopyTo("A2");
                Assert.AreEqual("RC[1]+1", ws.Cell("A1").FormulaR1C1);
                Assert.AreEqual("RC[1]+1", ws.Cell("A2").FormulaR1C1);
                Assert.AreEqual("B2+1", ws.Cell("A2").FormulaA1);
            }
        }

        [Test]
        public void CopyFormulaWithSheetNameThatResemblesFormula()
        {
            using (var wb = new XLWorkbook())
            {
                IXLWorksheet ws = wb.Worksheets.Add("S10 Data");
                ws.Cell("A1").Value = "Some value";
                ws.Cell("A2").Value = 123;

                ws = wb.Worksheets.Add("Summary");
                ws.Cell("A1").FormulaA1 = "='S10 Data'!A1";
                Assert.AreEqual("Some value", ws.Cell("A1").Value);

                ws.Cell("A1").CopyTo("A2");
                Assert.AreEqual("'S10 Data'!A2", ws.Cell("A2").FormulaA1);

                ws.Cell("A1").CopyTo("B1");
                Assert.AreEqual("'S10 Data'!B1", ws.Cell("B1").FormulaA1);

                ws.Cell("A3").FormulaA1 = "=SUM('S10 Data'!A2)";
                Assert.AreEqual(123, ws.Cell("A3").Value);
            }
        }

        [Test]
        public void FormulaWithReferenceIncludingSheetName()
        {
            using (var wb = new XLWorkbook())
            {
                object value;
                var ws = wb.AddWorksheet("Sheet1");
                ws.Cell("A1").InsertData(Enumerable.Range(1, 50));
                ws.Cell("B1").FormulaA1 = "=SUM(A1:A50)";
                value = ws.Cell("B1").Value;
                Assert.AreEqual(1275, value);

                ws = wb.AddWorksheet("Sheet2");

                ws.Cell("A1").FormulaA1 = "=SUM(Sheet1!A1:Sheet1!A50)";
                value = ws.Cell("A1").Value;
                Assert.AreEqual(1275, value);

                ws.Cell("B1").FormulaA1 = "=SUM(Sheet1!A1:A50)";
                value = ws.Cell("B1").Value;
                Assert.AreEqual(1275, value);
            }
        }

        [Test]
        public void InvalidReferences()
        {
            using (var wb = new XLWorkbook())
            {
                var ws = wb.AddWorksheet("Sheet1");
                ws.Cell("A1").InsertData(Enumerable.Range(1, 50));
                ws = wb.AddWorksheet("Sheet2");

                ws.Cell("A1").FormulaA1 = "=SUM(Sheet1!A1:Sheet2!A50)";
                Assert.That(() => ws.Cell("A1").Value, Throws.InstanceOf<ArgumentOutOfRangeException>());

                ws.Cell("B1").FormulaA1 = "=SUM(Sheet1!A1:UnknownSheet!A50)";
                Assert.That(() => ws.Cell("B1").Value, Throws.InstanceOf<ArgumentOutOfRangeException>());
            }
        }

        [Test]
        public void DateAgainstStringComparison()
        {
            using (var wb = new XLWorkbook())
            {
                var ws = wb.AddWorksheet("Sheet1");
                ws.Cell("A1").Value = new DateTime(2016, 1, 1);
                ws.Cell("A1").DataType = XLCellValues.DateTime;

                ws.Cell("A2").FormulaA1 = @"=IF(A1 = """", ""A"", ""B"")";
                var actual = ws.Cell("A2").Value;
                Assert.AreEqual(actual, "B");

                ws.Cell("A3").FormulaA1 = @"=IF("""" = A1, ""A"", ""B"")";
                actual = ws.Cell("A3").Value;
                Assert.AreEqual(actual, "B");
            }
        }

        [Test]
        public void FormulaThatReferencesEntireRow()
        {
            using (var wb = new XLWorkbook())
            {
                var ws = wb.AddWorksheet("Sheet1");
                ws.FirstCell().Value = 1;
                ws.FirstCell().CellRight().Value = 2;
                ws.FirstCell().CellRight(5).Value = 3;

                ws.FirstCell().CellBelow().FormulaA1 = "=SUM(1:1)";

                var actual = ws.FirstCell().CellBelow().Value;
                Assert.AreEqual(6, actual);
            }
        }

        [Test]
        public void FormulaThatReferencesEntireColumn()
        {
            using (var wb = new XLWorkbook())
            {
                var ws = wb.AddWorksheet("Sheet1");
                ws.FirstCell().Value = 1;
                ws.FirstCell().CellBelow().Value = 2;
                ws.FirstCell().CellBelow(5).Value = 3;

                ws.FirstCell().CellRight().FormulaA1 = "=SUM(A:A)";

                var actual = ws.FirstCell().CellRight().Value;
                Assert.AreEqual(6, actual);
            }
        }

        [Test]
<<<<<<< HEAD
        public void FormulasWithErrors()
        {
            Assert.Throws<CellReferenceException>(() => XLWorkbook.EvaluateExpr("YEAR(#REF!)"));
            Assert.Throws<CellValueException>(() => XLWorkbook.EvaluateExpr("YEAR(#VALUE!)"));
            Assert.Throws<DivisionByZeroException>(() => XLWorkbook.EvaluateExpr("YEAR(#DIV/0!)"));
            Assert.Throws<NameNotRecognizedException>(() => XLWorkbook.EvaluateExpr("YEAR(#NAME?)"));
            Assert.Throws<NoValueAvailableException>(() => XLWorkbook.EvaluateExpr("YEAR(#N/A)"));
            Assert.Throws<NullValueException>(() => XLWorkbook.EvaluateExpr("YEAR(#NULL!)"));
            Assert.Throws<NumberException>(() => XLWorkbook.EvaluateExpr("YEAR(#NUM!)"));
=======
        public void FormulaThatStartsWithEqualsAndPlus()
        {
            object actual;
            actual = XLWorkbook.EvaluateExpr("=MID(\"This is a test\", 6, 2)");
            Assert.AreEqual("is", actual);

            actual = XLWorkbook.EvaluateExpr("=+MID(\"This is a test\", 6, 2)");
            Assert.AreEqual("is", actual);

            actual = XLWorkbook.EvaluateExpr("=+++++MID(\"This is a test\", 6, 2)");
            Assert.AreEqual("is", actual);

            actual = XLWorkbook.EvaluateExpr("+MID(\"This is a test\", 6, 2)");
            Assert.AreEqual("is", actual);
>>>>>>> 7c9ac037
        }
    }
}<|MERGE_RESOLUTION|>--- conflicted
+++ resolved
@@ -159,17 +159,6 @@
         }
 
         [Test]
-<<<<<<< HEAD
-        public void FormulasWithErrors()
-        {
-            Assert.Throws<CellReferenceException>(() => XLWorkbook.EvaluateExpr("YEAR(#REF!)"));
-            Assert.Throws<CellValueException>(() => XLWorkbook.EvaluateExpr("YEAR(#VALUE!)"));
-            Assert.Throws<DivisionByZeroException>(() => XLWorkbook.EvaluateExpr("YEAR(#DIV/0!)"));
-            Assert.Throws<NameNotRecognizedException>(() => XLWorkbook.EvaluateExpr("YEAR(#NAME?)"));
-            Assert.Throws<NoValueAvailableException>(() => XLWorkbook.EvaluateExpr("YEAR(#N/A)"));
-            Assert.Throws<NullValueException>(() => XLWorkbook.EvaluateExpr("YEAR(#NULL!)"));
-            Assert.Throws<NumberException>(() => XLWorkbook.EvaluateExpr("YEAR(#NUM!)"));
-=======
         public void FormulaThatStartsWithEqualsAndPlus()
         {
             object actual;
@@ -184,7 +173,18 @@
 
             actual = XLWorkbook.EvaluateExpr("+MID(\"This is a test\", 6, 2)");
             Assert.AreEqual("is", actual);
->>>>>>> 7c9ac037
+        }
+
+        [Test]
+        public void FormulasWithErrors()
+        {
+            Assert.Throws<CellReferenceException>(() => XLWorkbook.EvaluateExpr("YEAR(#REF!)"));
+            Assert.Throws<CellValueException>(() => XLWorkbook.EvaluateExpr("YEAR(#VALUE!)"));
+            Assert.Throws<DivisionByZeroException>(() => XLWorkbook.EvaluateExpr("YEAR(#DIV/0!)"));
+            Assert.Throws<NameNotRecognizedException>(() => XLWorkbook.EvaluateExpr("YEAR(#NAME?)"));
+            Assert.Throws<NoValueAvailableException>(() => XLWorkbook.EvaluateExpr("YEAR(#N/A)"));
+            Assert.Throws<NullValueException>(() => XLWorkbook.EvaluateExpr("YEAR(#NULL!)"));
+            Assert.Throws<NumberException>(() => XLWorkbook.EvaluateExpr("YEAR(#NUM!)"));
         }
     }
 }