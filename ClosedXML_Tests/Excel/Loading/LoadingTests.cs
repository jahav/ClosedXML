using ClosedXML.Excel;
using ClosedXML.Excel.Drawings;
using NUnit.Framework;
using System.Collections.Generic;
using System.IO;
using System.Linq;

namespace ClosedXML_Tests.Excel
{
    // Tests in this fixture test only the successful loading of existing Excel files,
    // i.e. we test that ClosedXML doesn't choke on a given input file
    // These tests DO NOT test that ClosedXML successfully recognises all the Excel parts or that it can successfully save those parts again.
    [TestFixture]
    public class LoadingTests
    {
        [Test]
        public void CanSuccessfullyLoadFiles()
        {
            var files = new List<string>()
            {
                @"Misc\TableWithCustomTheme.xlsx",
                @"Misc\EmptyTable.xlsx",
                @"Misc\LoadPivotTables.xlsx",
                @"Misc\LoadFileWithCustomSheetViews.xlsx",
                @"Misc\LoadSheetsWithCommas.xlsx",
                @"Misc\ExcelProducedWorkbookWithImages.xlsx",
                @"Misc\InvalidPrintTitles.xlsx",
                @"Misc\ExcelProducedWorkbookWithImages.xlsx",
                @"Misc\EmptyCellValue.xlsx",
                @"Misc\AllShapes.xlsx",
<<<<<<< HEAD
                @"Misc\TableWithNameNull.xlsx"
=======
                @"Misc\TableHeadersWithLineBreaks.xlsx"
>>>>>>> b414a8d0
            };

            foreach (var file in files)
            {
                TestHelper.LoadFile(file);
            }
        }

        [Test]
        public void CanLoadAndManipulateFileWithEmptyTable()
        {
            using (var stream = TestHelper.GetStreamFromResource(TestHelper.GetResourcePath(@"Misc\EmptyTable.xlsx")))
            using (var wb = new XLWorkbook(stream))
            {
                var ws = wb.Worksheets.First();
                var table = ws.Tables.First();
                table.DataRange.InsertRowsBelow(5);
            }
        }

        [Test]
        public void CanLoadAndSaveFileWithMismatchingSheetIdAndRelId()
        {
            // This file's workbook.xml contains:
            // <x:sheet name="Data" sheetId="13" r:id="rId1" />
            // and the mismatch between the sheetId and r:id can create problems.
            using (var stream = TestHelper.GetStreamFromResource(TestHelper.GetResourcePath(@"Misc\FileWithMismatchSheetIdAndRelId.xlsx")))
            using (var wb = new XLWorkbook(stream))
            {
                using (var ms = new MemoryStream())
                {
                    wb.SaveAs(ms, true);
                }
            }
        }

        [Test]
        public void CanLoadBasicPivotTable()
        {
            using (var stream = TestHelper.GetStreamFromResource(TestHelper.GetResourcePath(@"Misc\LoadPivotTables.xlsx")))
            using (var wb = new XLWorkbook(stream))
            {
                var ws = wb.Worksheet("PivotTable1");
                var pt = ws.PivotTable("PivotTable1");
                Assert.AreEqual("PivotTable1", pt.Name);

                Assert.AreEqual(1, pt.RowLabels.Count());
                Assert.AreEqual("Name", pt.RowLabels.Single().SourceName);

                Assert.AreEqual(1, pt.ColumnLabels.Count());
                Assert.AreEqual("Month", pt.ColumnLabels.Single().SourceName);

                var pv = pt.Values.Single();
                Assert.AreEqual("Sum of NumberOfOrders", pv.CustomName);
                Assert.AreEqual("NumberOfOrders", pv.SourceName);
            }
        }

        /// <summary>
        /// For non-English locales, the default style ("Normal" in English) can be
        /// another piece of text (e.g. Обычный in Russian).
        /// This test ensures that the default style is correctly detected and
        /// no style conflicts occur on save.
        /// </summary>
        [Test]
        public void CanSaveFileWithDefaultStyleNameNotInEnglish()
        {
            using (var stream = TestHelper.GetStreamFromResource(TestHelper.GetResourcePath(@"Misc\FileWithDefaultStyleNameNotInEnglish.xlsx")))
            using (var wb = new XLWorkbook(stream))
            {
                using (var ms = new MemoryStream())
                {
                    wb.SaveAs(ms, true);
                }
            }
        }

        /// <summary>
        /// As per https://msdn.microsoft.com/en-us/library/documentformat.openxml.spreadsheet.cellvalues(v=office.15).aspx
        /// the 'Date' DataType is available only in files saved with Microsoft Office
        /// In other files, the data type will be saved as numeric
        /// ClosedXML then deduces the data type by inspecting the number format string
        /// </summary>
        [Test]
        public void CanLoadLibreOfficeFileWithDates()
        {
            using (var stream = TestHelper.GetStreamFromResource(TestHelper.GetResourcePath(@"Misc\LibreOfficeFileWithDates.xlsx")))
            using (var wb = new XLWorkbook(stream))
            {
                var ws = wb.Worksheets.First();
                foreach (var cell in ws.CellsUsed())
                {
                    Assert.AreEqual(XLCellValues.DateTime, cell.DataType);
                }
            }
        }

        [Test]
        public void CanLoadFileWithImagesWithCorrectAnchorTypes()
        {
            using (var stream = TestHelper.GetStreamFromResource(TestHelper.GetResourcePath(@"Examples\ImageHandling\ImageAnchors.xlsx")))
            using (var wb = new XLWorkbook(stream))
            {
                var ws = wb.Worksheets.First();
                Assert.AreEqual(2, ws.Pictures.Count);
                Assert.AreEqual(XLPicturePlacement.FreeFloating, ws.Pictures.First().Placement);
                Assert.AreEqual(XLPicturePlacement.Move, ws.Pictures.Skip(1).First().Placement);

                var ws2 = wb.Worksheets.Skip(1).First();
                Assert.AreEqual(1, ws2.Pictures.Count);
                Assert.AreEqual(XLPicturePlacement.MoveAndSize, ws2.Pictures.First().Placement);
            }
        }

        [Test]
        public void CanLoadFileWithImagesWithCorrectImageType()
        {
            using (var stream = TestHelper.GetStreamFromResource(TestHelper.GetResourcePath(@"Examples\ImageHandling\ImageFormats.xlsx")))
            using (var wb = new XLWorkbook(stream))
            {
                var ws = wb.Worksheets.First();
                Assert.AreEqual(1, ws.Pictures.Count);
                Assert.AreEqual(XLPictureFormat.Jpeg, ws.Pictures.First().Format);

                var ws2 = wb.Worksheets.Skip(1).First();
                Assert.AreEqual(1, ws2.Pictures.Count);
                Assert.AreEqual(XLPictureFormat.Png, ws2.Pictures.First().Format);
            }
        }

        [Test]
        public void CanLoadAndDeduceAnchorsFromExcelGeneratedFile()
        {
            // This file was produced by Excel. It contains 3 images, but the latter 2 were copied from the first.
            // There is actually only 1 embedded image if you inspect the file's internals.
            // Additionally, Excel saves all image anchors as TwoCellAnchor, but uses the EditAs attribute to distinguish the types
            using (var stream = TestHelper.GetStreamFromResource(TestHelper.GetResourcePath(@"Misc\ExcelProducedWorkbookWithImages.xlsx")))
            using (var wb = new XLWorkbook(stream))
            {
                var ws = wb.Worksheets.First();
                Assert.AreEqual(3, ws.Pictures.Count);

                Assert.AreEqual(XLPicturePlacement.MoveAndSize, ws.Picture("Picture 1").Placement);
                Assert.AreEqual(XLPicturePlacement.Move, ws.Picture("Picture 2").Placement);
                Assert.AreEqual(XLPicturePlacement.FreeFloating, ws.Picture("Picture 3").Placement);

                using (var ms = new MemoryStream())
                    wb.SaveAs(ms, true);
            }
        }
    }
}<|MERGE_RESOLUTION|>--- conflicted
+++ resolved
@@ -28,11 +28,8 @@
                 @"Misc\ExcelProducedWorkbookWithImages.xlsx",
                 @"Misc\EmptyCellValue.xlsx",
                 @"Misc\AllShapes.xlsx",
-<<<<<<< HEAD
+                @"Misc\TableHeadersWithLineBreaks.xlsx",
                 @"Misc\TableWithNameNull.xlsx"
-=======
-                @"Misc\TableHeadersWithLineBreaks.xlsx"
->>>>>>> b414a8d0
             };
 
             foreach (var file in files)
