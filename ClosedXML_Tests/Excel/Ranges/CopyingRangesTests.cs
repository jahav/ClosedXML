using System.Drawing;
using System.Linq;
using ClosedXML.Excel;
using NUnit.Framework;

namespace ClosedXML_Tests
{
    [TestFixture]
    public class CopyingRangesTests
    {
        [Test]
        public void CopyingColumns()
        {
            var wb = new XLWorkbook();
            IXLWorksheet ws = wb.Worksheets.Add("Sheet");

            IXLColumn column1 = ws.Column(1);
            column1.Cell(1).Style.Fill.SetBackgroundColor(XLColor.Red);
            column1.Cell(2).Style.Fill.SetBackgroundColor(XLColor.FromArgb(1, 1, 1));
            column1.Cell(3).Style.Fill.SetBackgroundColor(XLColor.FromHtml("#CCCCCC"));
            column1.Cell(4).Style.Fill.SetBackgroundColor(XLColor.FromIndex(26));
            column1.Cell(5).Style.Fill.SetBackgroundColor(XLColor.FromColor(Color.MediumSeaGreen));
            column1.Cell(6).Style.Fill.SetBackgroundColor(XLColor.FromName("Blue"));
            column1.Cell(7).Style.Fill.SetBackgroundColor(XLColor.FromTheme(XLThemeColor.Accent3));

            ws.Cell(1, 2).Value = column1;
            ws.Cell(1, 3).Value = column1.Column(1, 7);

            IXLColumn column2 = ws.Column(2);
            Assert.AreEqual(XLColor.Red, column2.Cell(1).Style.Fill.BackgroundColor);
            Assert.AreEqual(XLColor.FromArgb(1, 1, 1), column2.Cell(2).Style.Fill.BackgroundColor);
            Assert.AreEqual(XLColor.FromHtml("#CCCCCC"), column2.Cell(3).Style.Fill.BackgroundColor);
            Assert.AreEqual(XLColor.FromIndex(26), column2.Cell(4).Style.Fill.BackgroundColor);
            Assert.AreEqual(XLColor.FromColor(Color.MediumSeaGreen),
                column2.Cell(5).Style.Fill.BackgroundColor);
            Assert.AreEqual(XLColor.FromName("Blue"), column2.Cell(6).Style.Fill.BackgroundColor);
            Assert.AreEqual(XLColor.FromTheme(XLThemeColor.Accent3), column2.Cell(7).Style.Fill.BackgroundColor);

            IXLColumn column3 = ws.Column(3);
            Assert.AreEqual(XLColor.Red, column3.Cell(1).Style.Fill.BackgroundColor);
            Assert.AreEqual(XLColor.FromArgb(1, 1, 1), column3.Cell(2).Style.Fill.BackgroundColor);
            Assert.AreEqual(XLColor.FromHtml("#CCCCCC"), column3.Cell(3).Style.Fill.BackgroundColor);
            Assert.AreEqual(XLColor.FromIndex(26), column3.Cell(4).Style.Fill.BackgroundColor);
            Assert.AreEqual(XLColor.FromColor(Color.MediumSeaGreen),
                column3.Cell(5).Style.Fill.BackgroundColor);
            Assert.AreEqual(XLColor.FromName("Blue"), column3.Cell(6).Style.Fill.BackgroundColor);
            Assert.AreEqual(XLColor.FromTheme(XLThemeColor.Accent3), column3.Cell(7).Style.Fill.BackgroundColor);
        }

        [Test]
        public void CopyingRows()
        {
            var wb = new XLWorkbook();
            IXLWorksheet ws = wb.Worksheets.Add("Sheet");

            IXLRow row1 = ws.Row(1);
<<<<<<< HEAD
            row1.Cell(1).Style.Fill.SetBackgroundColor(XLColor.Red);
            row1.Cell(2).Style.Fill.SetBackgroundColor(XLColor.FromArgb(1, 1, 1));
            row1.Cell(3).Style.Fill.SetBackgroundColor(XLColor.FromHtml("#CCCCCC"));
            row1.Cell(4).Style.Fill.SetBackgroundColor(XLColor.FromIndex(26));
            row1.Cell(5).Style.Fill.SetBackgroundColor(XLColor.FromColor(Color.MediumSeaGreen));
            row1.Cell(6).Style.Fill.SetBackgroundColor(XLColor.FromName("Blue"));
            row1.Cell(7).Style.Fill.SetBackgroundColor(XLColor.FromTheme(XLThemeColor.Accent3));
=======
            FillRow(row1);
>>>>>>> 41b25a80

            ws.Cell(2, 1).Value = row1;
            ws.Cell(3, 1).Value = row1.Row(1, 7);

            IXLRow row2 = ws.Row(2);
            Assert.AreEqual(XLColor.Red, row2.Cell(1).Style.Fill.BackgroundColor);
            Assert.AreEqual(XLColor.FromArgb(1, 1, 1), row2.Cell(2).Style.Fill.BackgroundColor);
            Assert.AreEqual(XLColor.FromHtml("#CCCCCC"), row2.Cell(3).Style.Fill.BackgroundColor);
            Assert.AreEqual(XLColor.FromIndex(26), row2.Cell(4).Style.Fill.BackgroundColor);
            Assert.AreEqual(XLColor.FromColor(Color.MediumSeaGreen), row2.Cell(5).Style.Fill.BackgroundColor);
            Assert.AreEqual(XLColor.FromName("Blue"), row2.Cell(6).Style.Fill.BackgroundColor);
            Assert.AreEqual(XLColor.FromTheme(XLThemeColor.Accent3), row2.Cell(7).Style.Fill.BackgroundColor);

            IXLRow row3 = ws.Row(3);
            Assert.AreEqual(XLColor.Red, row3.Cell(1).Style.Fill.BackgroundColor);
            Assert.AreEqual(XLColor.FromArgb(1, 1, 1), row3.Cell(2).Style.Fill.BackgroundColor);
            Assert.AreEqual(XLColor.FromHtml("#CCCCCC"), row3.Cell(3).Style.Fill.BackgroundColor);
            Assert.AreEqual(XLColor.FromIndex(26), row3.Cell(4).Style.Fill.BackgroundColor);
            Assert.AreEqual(XLColor.FromColor(Color.MediumSeaGreen), row3.Cell(5).Style.Fill.BackgroundColor);
            Assert.AreEqual(XLColor.FromName("Blue"), row3.Cell(6).Style.Fill.BackgroundColor);
            Assert.AreEqual(XLColor.FromTheme(XLThemeColor.Accent3), row3.Cell(7).Style.Fill.BackgroundColor);

            Assert.AreEqual(3, ws.ConditionalFormats.Count());
            Assert.IsTrue(ws.ConditionalFormats.Single(x => x.Range.RangeAddress.ToStringRelative() == "B1:B1").Values.Any(v => v.Value.Value == "G1" && v.Value.IsFormula));
            Assert.IsTrue(ws.ConditionalFormats.Single(x => x.Range.RangeAddress.ToStringRelative() == "B2:B2").Values.Any(v => v.Value.Value == "G2" && v.Value.IsFormula));
            Assert.IsTrue(ws.ConditionalFormats.Single(x => x.Range.RangeAddress.ToStringRelative() == "B3:B3").Values.Any(v => v.Value.Value == "G3" && v.Value.IsFormula));
        }

        [Test]
        public void CopyingConditionalFormats()
        {
            var wb = new XLWorkbook();
            IXLWorksheet ws = wb.Worksheets.Add("Sheet");

            FillRow(ws.Row(1));
            FillRow(ws.Row(2));
            FillRow(ws.Row(3));

            ((XLConditionalFormats)ws.ConditionalFormats).Consolidate();

            ws.Cell(5, 2).Value = ws.Row(2).Row(1, 7);

            Assert.AreEqual(2, ws.ConditionalFormats.Count());
            Assert.IsTrue(ws.ConditionalFormats.Single(x => x.Range.RangeAddress.ToStringRelative() == "B1:B3").Values.Any(v => v.Value.Value == "G1" && v.Value.IsFormula));
            Assert.IsTrue(ws.ConditionalFormats.Single(x => x.Range.RangeAddress.ToStringRelative() == "C5:C5").Values.Any(v => v.Value.Value == "H5" && v.Value.IsFormula));
        }

        private static void FillRow(IXLRow row1)
        {
            row1.Cell(1).Style.Fill.SetBackgroundColor(XLColor.Red);
            row1.Cell(2).Style.Fill.SetBackgroundColor(XLColor.FromArgb(1, 1, 1));
            row1.Cell(3).Style.Fill.SetBackgroundColor(XLColor.FromHtml("#CCCCCC"));
            row1.Cell(4).Style.Fill.SetBackgroundColor(XLColor.FromIndex(26));
            row1.Cell(5).Style.Fill.SetBackgroundColor(XLColor.FromKnownColor(KnownColor.MediumSeaGreen));
            row1.Cell(6).Style.Fill.SetBackgroundColor(XLColor.FromName("Blue"));
            row1.Cell(7).Style.Fill.SetBackgroundColor(XLColor.FromTheme(XLThemeColor.Accent3));

            row1.Cell(2).AddConditionalFormat().WhenEquals("=" + row1.FirstCell().CellRight(6).Address.ToStringRelative()).Fill.SetBackgroundColor(XLColor.Blue);
        }
    }
}<|MERGE_RESOLUTION|>--- conflicted
+++ resolved
@@ -54,17 +54,7 @@
             IXLWorksheet ws = wb.Worksheets.Add("Sheet");
 
             IXLRow row1 = ws.Row(1);
-<<<<<<< HEAD
-            row1.Cell(1).Style.Fill.SetBackgroundColor(XLColor.Red);
-            row1.Cell(2).Style.Fill.SetBackgroundColor(XLColor.FromArgb(1, 1, 1));
-            row1.Cell(3).Style.Fill.SetBackgroundColor(XLColor.FromHtml("#CCCCCC"));
-            row1.Cell(4).Style.Fill.SetBackgroundColor(XLColor.FromIndex(26));
-            row1.Cell(5).Style.Fill.SetBackgroundColor(XLColor.FromColor(Color.MediumSeaGreen));
-            row1.Cell(6).Style.Fill.SetBackgroundColor(XLColor.FromName("Blue"));
-            row1.Cell(7).Style.Fill.SetBackgroundColor(XLColor.FromTheme(XLThemeColor.Accent3));
-=======
             FillRow(row1);
->>>>>>> 41b25a80
 
             ws.Cell(2, 1).Value = row1;
             ws.Cell(3, 1).Value = row1.Row(1, 7);
@@ -110,7 +100,7 @@
             Assert.AreEqual(2, ws.ConditionalFormats.Count());
             Assert.IsTrue(ws.ConditionalFormats.Single(x => x.Range.RangeAddress.ToStringRelative() == "B1:B3").Values.Any(v => v.Value.Value == "G1" && v.Value.IsFormula));
             Assert.IsTrue(ws.ConditionalFormats.Single(x => x.Range.RangeAddress.ToStringRelative() == "C5:C5").Values.Any(v => v.Value.Value == "H5" && v.Value.IsFormula));
-        }
+    }
 
         private static void FillRow(IXLRow row1)
         {
@@ -118,7 +108,7 @@
             row1.Cell(2).Style.Fill.SetBackgroundColor(XLColor.FromArgb(1, 1, 1));
             row1.Cell(3).Style.Fill.SetBackgroundColor(XLColor.FromHtml("#CCCCCC"));
             row1.Cell(4).Style.Fill.SetBackgroundColor(XLColor.FromIndex(26));
-            row1.Cell(5).Style.Fill.SetBackgroundColor(XLColor.FromKnownColor(KnownColor.MediumSeaGreen));
+            row1.Cell(5).Style.Fill.SetBackgroundColor(XLColor.FromColor(Color.MediumSeaGreen));
             row1.Cell(6).Style.Fill.SetBackgroundColor(XLColor.FromName("Blue"));
             row1.Cell(7).Style.Fill.SetBackgroundColor(XLColor.FromTheme(XLThemeColor.Accent3));
 
