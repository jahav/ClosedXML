--- conflicted
+++ resolved
@@ -693,12 +693,8 @@
         {
             if (data == null) return null;
 
-<<<<<<< HEAD
             if (createTable && this.Worksheet.Tables.Any(t => t.Contains(this)))
                 throw new InvalidOperationException(String.Format("This cell '{0}' is already part of a table.", this.Address.ToString()));
-=======
-            if (data.Rows.Count > 0) return InsertTable(data.Rows.Cast<DataRow>(), tableName, createTable);
->>>>>>> 558c7949
 
             if (data.Rows.Cast<DataRow>().Any()) return InsertTable(data.Rows.Cast<DataRow>(), tableName, createTable);
             var ro = Address.RowNumber;
