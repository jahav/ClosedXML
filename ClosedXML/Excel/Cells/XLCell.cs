--- conflicted
+++ resolved
@@ -642,7 +642,7 @@
                             foreach (var mi in members)
                             {
                                 if (mi.MemberType == MemberTypes.Property && (mi as PropertyInfo).GetGetMethod().IsStatic)
-                                    _worksheet.SetValue((mi as PropertyInfo).GetValue(null), ro, co);
+                                    _worksheet.SetValue((mi as PropertyInfo).GetValue(null, null), ro, co);
                                 else if (mi.MemberType == MemberTypes.Field && (mi as FieldInfo).IsStatic)
                                     _worksheet.SetValue((mi as FieldInfo).GetValue(null), ro, co);
                                 else
@@ -693,12 +693,8 @@
         {
             if (data == null) return null;
 
-<<<<<<< HEAD
-            if (data.Rows.Count > 0) return InsertTable(data.Rows.Cast<DataRow>(), tableName, createTable);
-=======
             if (createTable && this.Worksheet.Tables.Any(t => t.Contains(this)))
                 throw new InvalidOperationException(String.Format("This cell '{0}' is already part of a table.", this.Address.ToString()));
->>>>>>> 4565a0d3
 
             if (data.Rows.Cast<DataRow>().Any()) return InsertTable(data.Rows.Cast<DataRow>(), tableName, createTable);
             var ro = Address.RowNumber;
@@ -840,7 +836,7 @@
                         foreach (var mi in members)
                         {
                             if (mi.MemberType == MemberTypes.Property && (mi as PropertyInfo).GetGetMethod().IsStatic)
-                                _worksheet.SetValue((mi as PropertyInfo).GetValue(null), rowNumber, columnNumber);
+                                _worksheet.SetValue((mi as PropertyInfo).GetValue(null, null), rowNumber, columnNumber);
                             else if (mi.MemberType == MemberTypes.Field && (mi as FieldInfo).IsStatic)
                                 _worksheet.SetValue((mi as FieldInfo).GetValue(null), rowNumber, columnNumber);
                             else
