--- conflicted
+++ resolved
@@ -1,4 +1,3 @@
-<<<<<<< HEAD
 using ClosedXML.Excel.CalcEngine.Functions;
 using System;
 using System.Collections.Generic;
@@ -830,837 +829,4 @@
     /// parameters to be used in the function call.</param>
     /// <returns>The function result.</returns>
     internal delegate object CalcEngineFunction(List<Expression> parms);
-}
-=======
-using ClosedXML.Excel.CalcEngine.Functions;
-using System;
-using System.Collections.Generic;
-using System.Globalization;
-using System.Linq;
-
-namespace ClosedXML.Excel.CalcEngine
-{
-    /// <summary>
-    /// CalcEngine parses strings and returns Expression objects that can
-    /// be evaluated.
-    /// </summary>
-    /// <remarks>
-    /// <para>This class has three extensibility points:</para>
-    /// <para>Use the <b>DataContext</b> property to add an object's properties to the engine scope.</para>
-    /// <para>Use the <b>RegisterFunction</b> method to define custom functions.</para>
-    /// <para>Override the <b>GetExternalObject</b> method to add arbitrary variables to the engine scope.</para>
-    /// </remarks>
-    internal class CalcEngine
-    {
-        //---------------------------------------------------------------------------
-
-        #region ** fields
-
-        // members
-        private string _expr;                           // expression being parsed
-
-        private int _len;                               // length of the expression being parsed
-        private int _ptr;                               // current pointer into expression
-        private char[] _idChars;                        // valid characters in identifiers (besides alpha and digits)
-        private Token _token;                           // current token being parsed
-        private Dictionary<object, Token> _tkTbl;       // table with tokens (+, -, etc)
-        private Dictionary<string, FunctionDefinition> _fnTbl;      // table with constants and functions (pi, sin, etc)
-        private Dictionary<string, object> _vars;       // table with variables
-        private object _dataContext;                    // object with properties
-        private bool _optimize;                         // optimize expressions when parsing
-        private ExpressionCache _cache;                 // cache with parsed expressions
-        private CultureInfo _ci;                        // culture info used to parse numbers/dates
-        private char _decimal, _listSep, _percent;      // localized decimal separator, list separator, percent sign
-
-        #endregion ** fields
-
-        //---------------------------------------------------------------------------
-
-        #region ** ctor
-
-        public CalcEngine()
-        {
-            CultureInfo = CultureInfo.InvariantCulture;
-            _tkTbl = GetSymbolTable();
-            _fnTbl = GetFunctionTable();
-            _vars = new Dictionary<string, object>(StringComparer.OrdinalIgnoreCase);
-            _cache = new ExpressionCache(this);
-            _optimize = true;
-#if DEBUG
-            //this.Test();
-#endif
-        }
-
-        #endregion ** ctor
-
-        //---------------------------------------------------------------------------
-
-        #region ** object model
-
-        /// <summary>
-        /// Parses a string into an <see cref="Expression"/>.
-        /// </summary>
-        /// <param name="expression">String to parse.</param>
-        /// <returns>An <see cref="Expression"/> object that can be evaluated.</returns>
-        public Expression Parse(string expression)
-        {
-            // initialize
-            _expr = expression;
-            _len = _expr.Length;
-            _ptr = 0;
-
-            // skip leading equals sign
-            if (_len > 0 && _expr[0] == '=')
-            {
-                _ptr++;
-            }
-
-            // parse the expression
-            var expr = ParseExpression();
-
-            // check for errors
-            if (_token.ID != TKID.END)
-            {
-                Throw();
-            }
-
-            // optimize expression
-            if (_optimize)
-            {
-                expr = expr.Optimize();
-            }
-
-            // done
-            return expr;
-        }
-
-        /// <summary>
-        /// Evaluates a string.
-        /// </summary>
-        /// <param name="expression">Expression to evaluate.</param>
-        /// <returns>The value of the expression.</returns>
-        /// <remarks>
-        /// If you are going to evaluate the same expression several times,
-        /// it is more efficient to parse it only once using the <see cref="Parse"/>
-        /// method and then using the Expression.Evaluate method to evaluate
-        /// the parsed expression.
-        /// </remarks>
-        public object Evaluate(string expression)
-        {
-            var x = //Parse(expression);
-                _cache != null
-                ? _cache[expression]
-                : Parse(expression);
-            return x.Evaluate();
-        }
-
-        /// <summary>
-        /// Gets or sets whether the calc engine should keep a cache with parsed
-        /// expressions.
-        /// </summary>
-        public bool CacheExpressions
-        {
-            get { return _cache != null; }
-            set
-            {
-                if (value != CacheExpressions)
-                {
-                    _cache = value
-                        ? new ExpressionCache(this)
-                        : null;
-                }
-            }
-        }
-
-        /// <summary>
-        /// Gets or sets whether the calc engine should optimize expressions when
-        /// they are parsed.
-        /// </summary>
-        public bool OptimizeExpressions
-        {
-            get { return _optimize; }
-            set { _optimize = value; }
-        }
-
-        /// <summary>
-        /// Gets or sets a string that specifies special characters that are valid for identifiers.
-        /// </summary>
-        /// <remarks>
-        /// Identifiers must start with a letter or an underscore, which may be followed by
-        /// additional letters, underscores, or digits. This string allows you to specify
-        /// additional valid characters such as ':' or '!' (used in Excel range references
-        /// for example).
-        /// </remarks>
-        public char[] IdentifierChars
-        {
-            get { return _idChars; }
-            set { _idChars = value; }
-        }
-
-        /// <summary>
-        /// Registers a function that can be evaluated by this <see cref="CalcEngine"/>.
-        /// </summary>
-        /// <param name="functionName">Function name.</param>
-        /// <param name="parmMin">Minimum parameter count.</param>
-        /// <param name="parmMax">Maximum parameter count.</param>
-        /// <param name="fn">Delegate that evaluates the function.</param>
-        public void RegisterFunction(string functionName, int parmMin, int parmMax, CalcEngineFunction fn)
-        {
-            _fnTbl.Add(functionName, new FunctionDefinition(parmMin, parmMax, fn));
-        }
-
-        /// <summary>
-        /// Registers a function that can be evaluated by this <see cref="CalcEngine"/>.
-        /// </summary>
-        /// <param name="functionName">Function name.</param>
-        /// <param name="parmCount">Parameter count.</param>
-        /// <param name="fn">Delegate that evaluates the function.</param>
-        public void RegisterFunction(string functionName, int parmCount, CalcEngineFunction fn)
-        {
-            RegisterFunction(functionName, parmCount, parmCount, fn);
-        }
-
-        /// <summary>
-        /// Gets an external object based on an identifier.
-        /// </summary>
-        /// <remarks>
-        /// This method is useful when the engine needs to create objects dynamically.
-        /// For example, a spreadsheet calc engine would use this method to dynamically create cell
-        /// range objects based on identifiers that cannot be enumerated at design time
-        /// (such as "AB12", "A1:AB12", etc.)
-        /// </remarks>
-        public virtual object GetExternalObject(string identifier)
-        {
-            return null;
-        }
-
-        /// <summary>
-        /// Gets or sets the DataContext for this <see cref="CalcEngine"/>.
-        /// </summary>
-        /// <remarks>
-        /// Once a DataContext is set, all public properties of the object become available
-        /// to the CalcEngine, including sub-properties such as "Address.Street". These may
-        /// be used with expressions just like any other constant.
-        /// </remarks>
-        public virtual object DataContext
-        {
-            get { return _dataContext; }
-            set { _dataContext = value; }
-        }
-
-        /// <summary>
-        /// Gets the dictionary that contains function definitions.
-        /// </summary>
-        public Dictionary<string, FunctionDefinition> Functions
-        {
-            get { return _fnTbl; }
-        }
-
-        /// <summary>
-        /// Gets the dictionary that contains simple variables (not in the DataContext).
-        /// </summary>
-        public Dictionary<string, object> Variables
-        {
-            get { return _vars; }
-        }
-
-        /// <summary>
-        /// Gets or sets the <see cref="CultureInfo"/> to use when parsing numbers and dates.
-        /// </summary>
-        public CultureInfo CultureInfo
-        {
-            get { return _ci; }
-            set
-            {
-                _ci = value;
-                var nf = _ci.NumberFormat;
-                _decimal = nf.NumberDecimalSeparator[0];
-                _percent = nf.PercentSymbol[0];
-                _listSep = _ci.TextInfo.ListSeparator[0];
-            }
-        }
-
-        #endregion ** object model
-
-        //---------------------------------------------------------------------------
-
-        #region ** token/keyword tables
-
-        // build/get static token table
-        private Dictionary<object, Token> GetSymbolTable()
-        {
-            if (_tkTbl == null)
-            {
-                _tkTbl = new Dictionary<object, Token>();
-                AddToken('&', TKID.CONCAT, TKTYPE.ADDSUB);
-                AddToken('+', TKID.ADD, TKTYPE.ADDSUB);
-                AddToken('-', TKID.SUB, TKTYPE.ADDSUB);
-                AddToken('(', TKID.OPEN, TKTYPE.GROUP);
-                AddToken(')', TKID.CLOSE, TKTYPE.GROUP);
-                AddToken('*', TKID.MUL, TKTYPE.MULDIV);
-                AddToken('.', TKID.PERIOD, TKTYPE.GROUP);
-                AddToken('/', TKID.DIV, TKTYPE.MULDIV);
-                AddToken('\\', TKID.DIVINT, TKTYPE.MULDIV);
-                AddToken('=', TKID.EQ, TKTYPE.COMPARE);
-                AddToken('>', TKID.GT, TKTYPE.COMPARE);
-                AddToken('<', TKID.LT, TKTYPE.COMPARE);
-                AddToken('^', TKID.POWER, TKTYPE.POWER);
-                AddToken("<>", TKID.NE, TKTYPE.COMPARE);
-                AddToken(">=", TKID.GE, TKTYPE.COMPARE);
-                AddToken("<=", TKID.LE, TKTYPE.COMPARE);
-
-                // list separator is localized, not necessarily a comma
-                // so it can't be on the static table
-                //AddToken(',', TKID.COMMA, TKTYPE.GROUP);
-            }
-            return _tkTbl;
-        }
-
-        private void AddToken(object symbol, TKID id, TKTYPE type)
-        {
-            var token = new Token(symbol, id, type);
-            _tkTbl.Add(symbol, token);
-        }
-
-        // build/get static keyword table
-        private Dictionary<string, FunctionDefinition> GetFunctionTable()
-        {
-            if (_fnTbl == null)
-            {
-                // create table
-                _fnTbl = new Dictionary<string, FunctionDefinition>(StringComparer.InvariantCultureIgnoreCase);
-
-                // register built-in functions (and constants)
-                Information.Register(this);
-                Logical.Register(this);
-                Lookup.Register(this);
-                MathTrig.Register(this);
-                Text.Register(this);
-                Statistical.Register(this);
-                DateAndTime.Register(this);
-            }
-            return _fnTbl;
-        }
-
-        #endregion ** token/keyword tables
-
-        //---------------------------------------------------------------------------
-
-        #region ** private stuff
-
-        private Expression ParseExpression()
-        {
-            GetToken();
-            return ParseCompare();
-        }
-
-        private Expression ParseCompare()
-        {
-            var x = ParseAddSub();
-            while (_token.Type == TKTYPE.COMPARE)
-            {
-                var t = _token;
-                GetToken();
-                var exprArg = ParseAddSub();
-                x = new BinaryExpression(t, x, exprArg);
-            }
-            return x;
-        }
-
-        private Expression ParseAddSub()
-        {
-            var x = ParseMulDiv();
-            while (_token.Type == TKTYPE.ADDSUB)
-            {
-                var t = _token;
-                GetToken();
-                var exprArg = ParseMulDiv();
-                x = new BinaryExpression(t, x, exprArg);
-            }
-            return x;
-        }
-
-        private Expression ParseMulDiv()
-        {
-            var x = ParsePower();
-            while (_token.Type == TKTYPE.MULDIV)
-            {
-                var t = _token;
-                GetToken();
-                var a = ParsePower();
-                x = new BinaryExpression(t, x, a);
-            }
-            return x;
-        }
-
-        private Expression ParsePower()
-        {
-            var x = ParseUnary();
-            while (_token.Type == TKTYPE.POWER)
-            {
-                var t = _token;
-                GetToken();
-                var a = ParseUnary();
-                x = new BinaryExpression(t, x, a);
-            }
-            return x;
-        }
-
-        private Expression ParseUnary()
-        {
-            // unary plus and minus
-            if (_token.ID == TKID.ADD || _token.ID == TKID.SUB)
-            {
-                var t = _token;
-                GetToken();
-                var a = ParseAtom();
-                return new UnaryExpression(t, a);
-            }
-
-            // not unary, return atom
-            return ParseAtom();
-        }
-
-        private Expression ParseAtom()
-        {
-            string id;
-            Expression x = null;
-            FunctionDefinition fnDef = null;
-
-            switch (_token.Type)
-            {
-                // literals
-                case TKTYPE.LITERAL:
-                    x = new Expression(_token);
-                    break;
-
-                // identifiers
-                case TKTYPE.IDENTIFIER:
-
-                    // get identifier
-                    id = (string)_token.Value;
-
-                    // look for functions
-                    if (_fnTbl.TryGetValue(id, out fnDef))
-                    {
-                        var p = GetParameters();
-                        var pCnt = p == null ? 0 : p.Count;
-                        if (fnDef.ParmMin != -1 && pCnt < fnDef.ParmMin)
-                        {
-                            Throw("Too few parameters.");
-                        }
-                        if (fnDef.ParmMax != -1 && pCnt > fnDef.ParmMax)
-                        {
-                            Throw("Too many parameters.");
-                        }
-                        x = new FunctionExpression(fnDef, p);
-                        break;
-                    }
-
-                    // look for simple variables (much faster than binding!)
-                    if (_vars.ContainsKey(id))
-                    {
-                        x = new VariableExpression(_vars, id);
-                        break;
-                    }
-
-                    // look for external objects
-                    var xObj = GetExternalObject(id);
-                    if (xObj != null)
-                    {
-                        x = new XObjectExpression(xObj);
-                        break;
-                    }
-
-                    Throw("Unexpected identifier");
-                    break;
-
-                // sub-expressions
-                case TKTYPE.GROUP:
-
-                    // anything other than opening parenthesis is illegal here
-                    if (_token.ID != TKID.OPEN)
-                    {
-                        Throw("Expression expected.");
-                    }
-
-                    // get expression
-                    GetToken();
-                    x = ParseCompare();
-
-                    // check that the parenthesis was closed
-                    if (_token.ID != TKID.CLOSE)
-                    {
-                        Throw("Unbalanced parenthesis.");
-                    }
-
-                    break;
-            }
-
-            // make sure we got something...
-            if (x == null)
-            {
-                Throw();
-            }
-
-            // done
-            GetToken();
-            return x;
-        }
-
-        #endregion ** private stuff
-
-        //---------------------------------------------------------------------------
-
-        #region ** parser
-
-        private static IDictionary<char, char> matchingClosingSymbols = new Dictionary<char, char>()
-        {
-            { '\'', '\'' },
-            { '[',  ']' }
-        };
-
-        private void GetToken()
-        {
-            // eat white space
-            while (_ptr < _len && _expr[_ptr] <= ' ')
-            {
-                _ptr++;
-            }
-
-            // are we done?
-            if (_ptr >= _len)
-            {
-                _token = new Token(null, TKID.END, TKTYPE.GROUP);
-                return;
-            }
-
-            // prepare to parse
-            int i;
-            var c = _expr[_ptr];
-
-            // operators
-            // this gets called a lot, so it's pretty optimized.
-            // note that operators must start with non-letter/digit characters.
-            var isLetter = (c >= 'a' && c <= 'z') || (c >= 'A' && c <= 'Z');
-            var isDigit = c >= '0' && c <= '9';
-
-            var isEnclosed = matchingClosingSymbols.Keys.Contains(c);
-            char matchingClosingSymbol = '\0';
-            if (isEnclosed)
-                matchingClosingSymbol = matchingClosingSymbols[c];
-
-            if (!isLetter && !isDigit && !isEnclosed)
-            {
-                // if this is a number starting with a decimal, don't parse as operator
-                var nxt = _ptr + 1 < _len ? _expr[_ptr + 1] : 0;
-                bool isNumber = c == _decimal && nxt >= '0' && nxt <= '9';
-                if (!isNumber)
-                {
-                    // look up localized list separator
-                    if (c == _listSep)
-                    {
-                        _token = new Token(c, TKID.COMMA, TKTYPE.GROUP);
-                        _ptr++;
-                        return;
-                    }
-
-                    // look up single-char tokens on table
-                    Token tk;
-                    if (_tkTbl.TryGetValue(c, out tk))
-                    {
-                        // save token we found
-                        _token = tk;
-                        _ptr++;
-
-                        // look for double-char tokens (special case)
-                        if (_ptr < _len && (c == '>' || c == '<'))
-                        {
-                            if (_tkTbl.TryGetValue(_expr.Substring(_ptr - 1, 2), out tk))
-                            {
-                                _token = tk;
-                                _ptr++;
-                            }
-                        }
-
-                        // found token on the table
-                        return;
-                    }
-                }
-            }
-
-            // parse numbers
-            if (isDigit || c == _decimal)
-            {
-                var sci = false;
-                var pct = false;
-                var div = -1.0; // use double, not int (this may get really big)
-                var val = 0.0;
-                for (i = 0; i + _ptr < _len; i++)
-                {
-                    c = _expr[_ptr + i];
-
-                    // digits always OK
-                    if (c >= '0' && c <= '9')
-                    {
-                        val = val * 10 + (c - '0');
-                        if (div > -1)
-                        {
-                            div *= 10;
-                        }
-                        continue;
-                    }
-
-                    // one decimal is OK
-                    if (c == _decimal && div < 0)
-                    {
-                        div = 1;
-                        continue;
-                    }
-
-                    // scientific notation?
-                    if ((c == 'E' || c == 'e') && !sci)
-                    {
-                        sci = true;
-                        c = _expr[_ptr + i + 1];
-                        if (c == '+' || c == '-') i++;
-                        continue;
-                    }
-
-                    // percentage?
-                    if (c == _percent)
-                    {
-                        pct = true;
-                        i++;
-                        break;
-                    }
-
-                    // end of literal
-                    break;
-                }
-
-                // end of number, get value
-                if (!sci)
-                {
-                    // much faster than ParseDouble
-                    if (div > 1)
-                    {
-                        val /= div;
-                    }
-                    if (pct)
-                    {
-                        val /= 100.0;
-                    }
-                }
-                else
-                {
-                    var lit = _expr.Substring(_ptr, i);
-                    val = ParseDouble(lit, _ci);
-                }
-
-                if (c != ':')
-                {
-                    // build token
-                    _token = new Token(val, TKID.ATOM, TKTYPE.LITERAL);
-
-                    // advance pointer and return
-                    _ptr += i;
-                    return;
-                }
-            }
-
-            // parse strings
-            if (c == '\"')
-            {
-                // look for end quote, skip double quotes
-                for (i = 1; i + _ptr < _len; i++)
-                {
-                    c = _expr[_ptr + i];
-                    if (c != '\"') continue;
-                    char cNext = i + _ptr < _len - 1 ? _expr[_ptr + i + 1] : ' ';
-                    if (cNext != '\"') break;
-                    i++;
-                }
-
-                // check that we got the end of the string
-                if (c != '\"')
-                {
-                    Throw("Can't find final quote.");
-                }
-
-                // end of string
-                var lit = _expr.Substring(_ptr + 1, i - 1);
-                _ptr += i + 1;
-                _token = new Token(lit.Replace("\"\"", "\""), TKID.ATOM, TKTYPE.LITERAL);
-                return;
-            }
-
-            // parse dates (review)
-            if (c == '#')
-            {
-                // look for end #
-                for (i = 1; i + _ptr < _len; i++)
-                {
-                    c = _expr[_ptr + i];
-                    if (c == '#') break;
-                }
-
-                // check that we got the end of the date
-                if (c != '#')
-                {
-                    Throw("Can't find final date delimiter ('#').");
-                }
-
-                // end of date
-                var lit = _expr.Substring(_ptr + 1, i - 1);
-                _ptr += i + 1;
-                _token = new Token(DateTime.Parse(lit, _ci), TKID.ATOM, TKTYPE.LITERAL);
-                return;
-            }
-
-            // identifiers (functions, objects) must start with alpha or underscore
-            if (!isEnclosed && !isLetter && c != '_' && (_idChars == null || !_idChars.Contains(c)))
-            {
-                Throw("Identifier expected.");
-            }
-
-            // and must contain only letters/digits/_idChars
-            for (i = 1; i + _ptr < _len; i++)
-            {
-                c = _expr[_ptr + i];
-                isLetter = (c >= 'a' && c <= 'z') || (c >= 'A' && c <= 'Z');
-                isDigit = c >= '0' && c <= '9';
-
-                if (isEnclosed && c == matchingClosingSymbol)
-                {
-                    isEnclosed = false;
-                    matchingClosingSymbol = '\0';
-
-                    i++;
-                    c = _expr[_ptr + i];
-                    isLetter = (c >= 'a' && c <= 'z') || (c >= 'A' && c <= 'Z');
-                    isDigit = c >= '0' && c <= '9';
-                }
-
-                var disallowedSymbols = new List<char>() { '\\', '/', '*', '[', ':', '?' };
-                if (isEnclosed && disallowedSymbols.Contains(c))
-                    break;
-
-                var allowedSymbols = new List<char>() { '_' };
-
-                if (!isLetter && !isDigit
-                    && !(isEnclosed || allowedSymbols.Contains(c))
-                    && (_idChars == null || !_idChars.Contains(c)))
-                    break;
-            }
-
-            // got identifier
-            var id = _expr.Substring(_ptr, i);
-            _ptr += i;
-            _token = new Token(id, TKID.ATOM, TKTYPE.IDENTIFIER);
-        }
-
-        private static double ParseDouble(string str, CultureInfo ci)
-        {
-            if (str.Length > 0 && str[str.Length - 1] == ci.NumberFormat.PercentSymbol[0])
-            {
-                str = str.Substring(0, str.Length - 1);
-                return double.Parse(str, NumberStyles.Any, ci) / 100.0;
-            }
-            return double.Parse(str, NumberStyles.Any, ci);
-        }
-
-        private List<Expression> GetParameters() // e.g. myfun(a, b, c+2)
-        {
-            // check whether next token is a (,
-            // restore state and bail if it's not
-            var pos = _ptr;
-            var tk = _token;
-            GetToken();
-            if (_token.ID != TKID.OPEN)
-            {
-                _ptr = pos;
-                _token = tk;
-                return null;
-            }
-
-            // check for empty Parameter list
-            pos = _ptr;
-            GetToken();
-            if (_token.ID == TKID.CLOSE)
-            {
-                return null;
-            }
-            _ptr = pos;
-
-            // get Parameters until we reach the end of the list
-            var parms = new List<Expression>();
-            var expr = ParseExpression();
-            parms.Add(expr);
-            while (_token.ID == TKID.COMMA)
-            {
-                expr = ParseExpression();
-                parms.Add(expr);
-            }
-
-            // make sure the list was closed correctly
-            if (_token.ID != TKID.CLOSE)
-            {
-                Throw();
-            }
-
-            // done
-            return parms;
-        }
-
-        private Token GetMember()
-        {
-            // check whether next token is a MEMBER token ('.'),
-            // restore state and bail if it's not
-            var pos = _ptr;
-            var tk = _token;
-            GetToken();
-            if (_token.ID != TKID.PERIOD)
-            {
-                _ptr = pos;
-                _token = tk;
-                return null;
-            }
-
-            // skip member token
-            GetToken();
-            if (_token.Type != TKTYPE.IDENTIFIER)
-            {
-                Throw("Identifier expected");
-            }
-            return _token;
-        }
-
-        #endregion ** parser
-
-        //---------------------------------------------------------------------------
-
-        #region ** static helpers
-
-        private static void Throw()
-        {
-            Throw("Syntax error.");
-        }
-
-        private static void Throw(string msg)
-        {
-            throw new Exception(msg);
-        }
-
-        #endregion ** static helpers
-    }
-
-    /// <summary>
-    /// Delegate that represents CalcEngine functions.
-    /// </summary>
-    /// <param name="parms">List of <see cref="Expression"/> objects that represent the
-    /// parameters to be used in the function call.</param>
-    /// <returns>The function result.</returns>
-    internal delegate object CalcEngineFunction(List<Expression> parms);
-}
->>>>>>> 769fcb02
+}