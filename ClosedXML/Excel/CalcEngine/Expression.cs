--- conflicted
+++ resolved
@@ -1,4 +1,3 @@
-<<<<<<< HEAD
 using System;
 using System.Threading;
 using System.Collections;
@@ -422,421 +421,4 @@
     {
         object GetValue();
     }
-}
-=======
-using System;
-using System.Threading;
-using System.Collections;
-using System.Collections.Generic;
-using System.Globalization;
-
-namespace ClosedXML.Excel.CalcEngine
-{
-    /// <summary>
-    /// Base class that represents parsed expressions.
-    /// </summary>
-    /// <remarks>
-    /// For example:
-    /// <code>
-    /// Expression expr = scriptEngine.Parse(strExpression);
-    /// object val = expr.Evaluate();
-    /// </code>
-    /// </remarks>
-    internal class Expression : IComparable<Expression>
-    {
-        //---------------------------------------------------------------------------
-        #region ** fields
-
-        internal Token _token;
-
-        #endregion
-
-        //---------------------------------------------------------------------------
-        #region ** ctors
-
-        internal Expression()
-        {
-            _token = new Token(null, TKID.ATOM, TKTYPE.IDENTIFIER);
-        }
-        internal Expression(object value)
-        {
-            _token = new Token(value, TKID.ATOM, TKTYPE.LITERAL);
-        }
-        internal Expression(Token tk)
-        {
-            _token = tk;
-        }
-
-        #endregion
-
-        //---------------------------------------------------------------------------
-        #region ** object model
-
-        public virtual object Evaluate()
-        {
-            if (_token.Type != TKTYPE.LITERAL)
-            {
-                throw new ArgumentException("Bad expression.");
-            }
-            return _token.Value;
-        }
-        public virtual Expression Optimize()
-        {
-            return this;
-        }
-
-        #endregion
-
-        //---------------------------------------------------------------------------
-        #region ** implicit converters
-
-        public static implicit operator string(Expression x)
-        {
-            var v = x.Evaluate();
-            return v == null ? string.Empty : v.ToString();
-        }
-        public static implicit operator double(Expression x)
-        {
-            // evaluate
-            var v = x.Evaluate();
-
-            // handle doubles
-            if (v is double)
-            {
-                return (double)v;
-            }
-
-            // handle booleans
-            if (v is bool)
-            {
-                return (bool)v ? 1 : 0;
-            }
-
-            // handle dates
-            if (v is DateTime)
-            {
-                return ((DateTime)v).ToOADate();
-            }
-
-            // handle nulls
-            if (v == null || v is string)
-            {
-                return 0;
-            }
-
-            // handle everything else
-            CultureInfo _ci = Thread.CurrentThread.CurrentCulture;
-            return (double)Convert.ChangeType(v, typeof(double), _ci);
-        }
-        public static implicit operator bool(Expression x)
-        {
-            // evaluate
-            var v = x.Evaluate();
-
-            // handle booleans
-            if (v is bool)
-            {
-                return (bool)v;
-            }
-
-            // handle nulls
-            if (v == null)
-            {
-                return false;
-            }
-
-            // handle doubles
-            if (v is double)
-            {
-                return (double)v == 0 ? false : true;
-            }
-
-            // handle everything else
-            return (double)x == 0 ? false : true;
-        }
-        public static implicit operator DateTime(Expression x)
-        {
-            // evaluate
-            var v = x.Evaluate();
-
-            // handle dates
-            if (v is DateTime)
-            {
-                return (DateTime)v;
-            }
-
-            // handle doubles
-            if (v is double || v is int)
-            {
-                return DateTime.FromOADate((double)x);
-            }
-
-            // handle everything else
-            CultureInfo _ci = Thread.CurrentThread.CurrentCulture;
-            return (DateTime)Convert.ChangeType(v, typeof(DateTime), _ci);
-        }
-
-        #endregion
-
-        //---------------------------------------------------------------------------
-        #region ** IComparable<Expression>
-
-        public int CompareTo(Expression other)
-        {
-            // get both values
-            var c1 = this.Evaluate() as IComparable;
-            var c2 = other.Evaluate() as IComparable;
-
-            // handle nulls
-            if (c1 == null && c2 == null)
-            {
-                return 0;
-            }
-            if (c2 == null)
-            {
-                return -1;
-            }
-            if (c1 == null)
-            {
-                return +1;
-            }
-
-            // make sure types are the same
-            if (c1.GetType() != c2.GetType())
-            {
-                try
-                {
-                    if (c1 is DateTime)
-                        c2 = ((DateTime)other);
-                    else if (c2 is DateTime)
-                        c1 = ((DateTime)this);
-                    else
-                        c2 = Convert.ChangeType(c2, c1.GetType()) as IComparable;
-                }
-                catch (InvalidCastException) { return -1; }
-                catch (FormatException) { return -1; }
-                catch (OverflowException) { return -1; }
-                catch (ArgumentNullException) { return -1; }
-            }
-
-            // compare
-            return c1.CompareTo(c2);
-        }
-
-        #endregion
-    }
-    /// <summary>
-    /// Unary expression, e.g. +123
-    /// </summary>
-    class UnaryExpression : Expression
-    {
-        // ** fields
-        Expression	_expr;
-
-        // ** ctor
-        public UnaryExpression(Token tk, Expression expr) : base(tk)
-        {
-            _expr = expr;
-        }
-
-        // ** object model
-        override public object Evaluate()
-        {
-            switch (_token.ID)
-            {
-                case TKID.ADD:
-                    return +(double)_expr;
-                case TKID.SUB:
-                    return -(double)_expr;
-            }
-            throw new ArgumentException("Bad expression.");
-        }
-        public override Expression Optimize()
-        {
-            _expr = _expr.Optimize();
-            return _expr._token.Type == TKTYPE.LITERAL
-                ? new Expression(this.Evaluate())
-                : this;
-        }
-    }
-    /// <summary>
-    /// Binary expression, e.g. 1+2
-    /// </summary>
-    class BinaryExpression : Expression
-    {
-        // ** fields
-        Expression	_lft;
-        Expression	_rgt;
-
-        // ** ctor
-        public BinaryExpression(Token tk, Expression exprLeft, Expression exprRight) : base(tk)
-        {
-            _lft  = exprLeft;
-            _rgt = exprRight;
-        }
-
-        // ** object model
-        override public object Evaluate()
-        {
-            // handle comparisons
-            if (_token.Type == TKTYPE.COMPARE)
-            {
-                var cmp = _lft.CompareTo(_rgt);
-                switch (_token.ID)
-                {
-                    case TKID.GT: return cmp > 0;
-                    case TKID.LT: return cmp < 0;
-                    case TKID.GE: return cmp >= 0;
-                    case TKID.LE: return cmp <= 0;
-                    case TKID.EQ: return cmp == 0;
-                    case TKID.NE: return cmp != 0;
-                }
-            }
-
-            // handle everything else
-            switch (_token.ID)
-            {
-                case TKID.CONCAT:
-                    return (string)_lft + (string)_rgt;
-                case TKID.ADD:
-                    return (double)_lft + (double)_rgt;
-                case TKID.SUB:
-                    return (double)_lft - (double)_rgt;
-                case TKID.MUL:
-                    return (double)_lft * (double)_rgt;
-                case TKID.DIV:
-                    return (double)_lft / (double)_rgt;
-                case TKID.DIVINT:
-                    return (double)(int)((double)_lft / (double)_rgt);
-                case TKID.MOD:
-                    return (double)(int)((double)_lft % (double)_rgt);
-                case TKID.POWER:
-                    var a = (double)_lft;
-                    var b = (double)_rgt;
-                    if (b == 0.0) return 1.0;
-                    if (b == 0.5) return Math.Sqrt(a);
-                    if (b == 1.0) return a;
-                    if (b == 2.0) return a * a;
-                    if (b == 3.0) return a * a * a;
-                    if (b == 4.0) return a * a * a * a;
-                    return Math.Pow((double)_lft, (double)_rgt);
-            }
-            throw new ArgumentException("Bad expression.");
-        }
-        public override Expression Optimize()
-        {
-            _lft = _lft.Optimize();
-            _rgt = _rgt.Optimize();
-            return _lft._token.Type == TKTYPE.LITERAL && _rgt._token.Type == TKTYPE.LITERAL
-                ? new Expression(this.Evaluate())
-                : this;
-        }
-    }
-    /// <summary>
-    /// Function call expression, e.g. sin(0.5)
-    /// </summary>
-    class FunctionExpression : Expression
-    {
-        // ** fields
-        FunctionDefinition _fn;
-        List<Expression> _parms;
-
-        // ** ctor
-        internal FunctionExpression()
-        {
-        }
-        public FunctionExpression(FunctionDefinition function, List<Expression> parms)
-        {
-            _fn = function;
-            _parms = parms;
-        }
-
-        // ** object model
-        override public object Evaluate()
-        {
-            return _fn.Function(_parms);
-        }
-        public override Expression Optimize()
-        {
-            bool allLits = true;
-            if (_parms != null)
-            {
-                for (int i = 0; i < _parms.Count; i++)
-                {
-                    var p = _parms[i].Optimize();
-                    _parms[i] = p;
-                    if (p._token.Type != TKTYPE.LITERAL)
-                    {
-                        allLits = false;
-                    }
-                }
-            }
-            return allLits
-                ? new Expression(this.Evaluate())
-                : this;
-        }
-    }
-    /// <summary>
-    /// Simple variable reference.
-    /// </summary>
-    class VariableExpression : Expression
-    {
-        Dictionary<string, object> _dct;
-        string _name;
-
-        public VariableExpression(Dictionary<string, object> dct, string name)
-        {
-            _dct = dct;
-            _name = name;
-        }
-        public override object Evaluate()
-        {
-            return _dct[_name];
-        }
-    }
-    /// <summary>
-    /// Expression that represents an external object.
-    /// </summary>
-    class XObjectExpression :
-        Expression,
-        IEnumerable
-    {
-        object _value;
-
-        // ** ctor
-        internal XObjectExpression(object value)
-        {
-            _value = value;
-        }
-
-        public object Value { get { return _value; } }
-
-        // ** object model
-        public override object Evaluate()
-        {
-            // use IValueObject if available
-            var iv = _value as IValueObject;
-            if (iv != null)
-            {
-                return iv.GetValue();
-            }
-
-            // return raw object
-            return _value;
-        }
-        public IEnumerator GetEnumerator()
-        {
-            return (_value as IEnumerable).GetEnumerator();
-        }
-    }
-    /// <summary>
-    /// Interface supported by external objects that have to return a value
-    /// other than themselves (e.g. a cell range object should return the
-    /// cell content instead of the range itself).
-    /// </summary>
-    public interface IValueObject
-    {
-        object GetValue();
-    }
-}
->>>>>>> 769fcb02
+}