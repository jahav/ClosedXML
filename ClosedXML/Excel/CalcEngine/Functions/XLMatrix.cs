--- conflicted
+++ resolved
@@ -1,5 +1,4 @@
-<<<<<<< HEAD
-﻿using System;
+using System;
 using System.Linq;
 using System.Text.RegularExpressions;
 
@@ -592,599 +591,4 @@
             return Multiply(n, m);
         }
     }
-=======
-using System;
-using System.Linq;
-using System.Text.RegularExpressions;
-
-namespace ClosedXML.Excel.CalcEngine.Functions
-{
-    internal class XLMatrix
-    {
-        public XLMatrix L;
-        public XLMatrix U;
-        public int cols;
-        private double detOfP = 1;
-        public double[,] mat;
-        private int[] pi;
-        public int rows;
-
-        public XLMatrix(int iRows, int iCols) // XLMatrix Class constructor
-        {
-            rows = iRows;
-            cols = iCols;
-            mat = new double[rows,cols];
-        }
-        public XLMatrix(Double[,] arr)
-            :this(arr.GetLength(0), arr.GetLength(1))
-        {
-            var roCount = arr.GetLength(0);
-            var coCount = arr.GetLength(1);
-            for (int ro = 0; ro < roCount; ro++)
-            {
-                for (int co = 0; co < coCount; co++)
-                {
-                    mat[ro, co] = arr[ro, co];
-                }
-            }
-        }
-
-        public double this[int iRow, int iCol] // Access this matrix as a 2D array
-        {
-            get { return mat[iRow, iCol]; }
-            set { mat[iRow, iCol] = value; }
-        }
-
-        public Boolean IsSquare()
-        {
-            return (rows == cols);
-        }
-
-        public XLMatrix GetCol(int k)
-        {
-            var m = new XLMatrix(rows, 1);
-            for (var i = 0; i < rows; i++) m[i, 0] = mat[i, k];
-            return m;
-        }
-
-        public void SetCol(XLMatrix v, int k)
-        {
-            for (var i = 0; i < rows; i++) mat[i, k] = v[i, 0];
-        }
-
-        public void MakeLU() // Function for LU decomposition
-        {
-            if (!IsSquare()) throw new Exception("The matrix is not square!");
-            L = IdentityMatrix(rows, cols);
-            U = Duplicate();
-
-            pi = new int[rows];
-            for (var i = 0; i < rows; i++) pi[i] = i;
-
-            var k0 = 0;
-
-            for (var k = 0; k < cols - 1; k++)
-            {
-                double p = 0;
-                for (var i = k; i < rows; i++) // find the row with the biggest pivot
-                {
-                    if (Math.Abs(U[i, k]) > p)
-                    {
-                        p = Math.Abs(U[i, k]);
-                        k0 = i;
-                    }
-                }
-                if (p == 0) 
-                    throw new Exception("The matrix is singular!");
-
-                var pom1 = pi[k];
-                pi[k] = pi[k0];
-                pi[k0] = pom1; // switch two rows in permutation matrix
-
-                double pom2;
-                for (var i = 0; i < k; i++)
-                {
-                    pom2 = L[k, i];
-                    L[k, i] = L[k0, i];
-                    L[k0, i] = pom2;
-                }
-
-                if (k != k0) detOfP *= -1;
-
-                for (var i = 0; i < cols; i++) // Switch rows in U
-                {
-                    pom2 = U[k, i];
-                    U[k, i] = U[k0, i];
-                    U[k0, i] = pom2;
-                }
-
-                for (var i = k + 1; i < rows; i++)
-                {
-                    L[i, k] = U[i, k]/U[k, k];
-                    for (var j = k; j < cols; j++)
-                        U[i, j] = U[i, j] - L[i, k]*U[k, j];
-                }
-            }
-        }
-
-
-        public XLMatrix SolveWith(XLMatrix v) // Function solves Ax = v in confirmity with solution vector "v"
-        {
-            if (rows != cols) throw new Exception("The matrix is not square!");
-            if (rows != v.rows) throw new Exception("Wrong number of results in solution vector!");
-            if (L == null) MakeLU();
-
-            var b = new XLMatrix(rows, 1);
-            for (var i = 0; i < rows; i++) b[i, 0] = v[pi[i], 0]; // switch two items in "v" due to permutation matrix
-
-            var z = SubsForth(L, b);
-            var x = SubsBack(U, z);
-
-            return x;
-        }
-
-        public XLMatrix Invert() // Function returns the inverted matrix
-        {
-            if (L == null) MakeLU();
-
-            var inv = new XLMatrix(rows, cols);
-
-            for (var i = 0; i < rows; i++)
-            {
-                var Ei = ZeroMatrix(rows, 1);
-                Ei[i, 0] = 1;
-                var col = SolveWith(Ei);
-                inv.SetCol(col, i);
-            }
-            return inv;
-        }
-
-
-        public double Determinant() // Function for determinant
-        {
-            if (L == null) MakeLU();
-            var det = detOfP;
-            for (var i = 0; i < rows; i++) det *= U[i, i];
-            return det;
-        }
-
-        public XLMatrix GetP() // Function returns permutation matrix "P" due to permutation vector "pi"
-        {
-            if (L == null) MakeLU();
-
-            var matrix = ZeroMatrix(rows, cols);
-            for (var i = 0; i < rows; i++) matrix[pi[i], i] = 1;
-            return matrix;
-        }
-
-        public XLMatrix Duplicate() // Function returns the copy of this matrix
-        {
-            var matrix = new XLMatrix(rows, cols);
-            for (var i = 0; i < rows; i++)
-                for (var j = 0; j < cols; j++)
-                    matrix[i, j] = mat[i, j];
-            return matrix;
-        }
-
-        public static XLMatrix SubsForth(XLMatrix A, XLMatrix b) // Function solves Ax = b for A as a lower triangular matrix
-        {
-            if (A.L == null) A.MakeLU();
-            var n = A.rows;
-            var x = new XLMatrix(n, 1);
-
-            for (var i = 0; i < n; i++)
-            {
-                x[i, 0] = b[i, 0];
-                for (var j = 0; j < i; j++) x[i, 0] -= A[i, j]*x[j, 0];
-                x[i, 0] = x[i, 0]/A[i, i];
-            }
-            return x;
-        }
-
-        public static XLMatrix SubsBack(XLMatrix A, XLMatrix b) // Function solves Ax = b for A as an upper triangular matrix
-        {
-            if (A.L == null) A.MakeLU();
-            var n = A.rows;
-            var x = new XLMatrix(n, 1);
-
-            for (var i = n - 1; i > -1; i--)
-            {
-                x[i, 0] = b[i, 0];
-                for (var j = n - 1; j > i; j--) x[i, 0] -= A[i, j]*x[j, 0];
-                x[i, 0] = x[i, 0]/A[i, i];
-            }
-            return x;
-        }
-
-        public static XLMatrix ZeroMatrix(int iRows, int iCols) // Function generates the zero matrix
-        {
-            var matrix = new XLMatrix(iRows, iCols);
-            for (var i = 0; i < iRows; i++)
-                for (var j = 0; j < iCols; j++)
-                    matrix[i, j] = 0;
-            return matrix;
-        }
-
-        public static XLMatrix IdentityMatrix(int iRows, int iCols) // Function generates the identity matrix
-        {
-            var matrix = ZeroMatrix(iRows, iCols);
-            for (var i = 0; i < Math.Min(iRows, iCols); i++)
-                matrix[i, i] = 1;
-            return matrix;
-        }
-
-        public static XLMatrix RandomMatrix(int iRows, int iCols, int dispersion) // Function generates the zero matrix
-        {
-            var random = new Random();
-            var matrix = new XLMatrix(iRows, iCols);
-            for (var i = 0; i < iRows; i++)
-                for (var j = 0; j < iCols; j++)
-                    matrix[i, j] = random.Next(-dispersion, dispersion);
-            return matrix;
-        }
-
-        public static XLMatrix Parse(string ps) // Function parses the matrix from string
-        {
-            var s = NormalizeMatrixString(ps);
-            var rows = Regex.Split(s, "\r\n");
-            var nums = rows[0].Split(' ');
-            var matrix = new XLMatrix(rows.Length, nums.Length);
-            try
-            {
-                for (var i = 0; i < rows.Length; i++)
-                {
-                    nums = rows[i].Split(' ');
-                    for (var j = 0; j < nums.Length; j++) matrix[i, j] = double.Parse(nums[j]);
-                }
-            }
-            catch (FormatException)
-            {
-                throw new Exception("Wrong input format!");
-            }
-            return matrix;
-        }
-
-        public override string ToString() // Function returns matrix as a string
-        {
-            var s = "";
-            for (var i = 0; i < rows; i++)
-            {
-                for (var j = 0; j < cols; j++) s += String.Format("{0,5:0.00}", mat[i, j]) + " ";
-                s += "\r\n";
-            }
-            return s;
-        }
-
-        public static XLMatrix Transpose(XLMatrix m) // XLMatrix transpose, for any rectangular matrix
-        {
-            var t = new XLMatrix(m.cols, m.rows);
-            for (var i = 0; i < m.rows; i++)
-                for (var j = 0; j < m.cols; j++)
-                    t[j, i] = m[i, j];
-            return t;
-        }
-
-        public static XLMatrix Power(XLMatrix m, int pow) // Power matrix to exponent
-        {
-            if (pow == 0) return IdentityMatrix(m.rows, m.cols);
-            if (pow == 1) return m.Duplicate();
-            if (pow == -1) return m.Invert();
-
-            XLMatrix x;
-            if (pow < 0)
-            {
-                x = m.Invert();
-                pow *= -1;
-            }
-            else x = m.Duplicate();
-
-            var ret = IdentityMatrix(m.rows, m.cols);
-            while (pow != 0)
-            {
-                if ((pow & 1) == 1) ret *= x;
-                x *= x;
-                pow >>= 1;
-            }
-            return ret;
-        }
-
-        private static void SafeAplusBintoC(XLMatrix A, int xa, int ya, XLMatrix B, int xb, int yb, XLMatrix C, int size)
-        {
-            for (var i = 0; i < size; i++) // rows
-                for (var j = 0; j < size; j++) // cols
-                {
-                    C[i, j] = 0;
-                    if (xa + j < A.cols && ya + i < A.rows) C[i, j] += A[ya + i, xa + j];
-                    if (xb + j < B.cols && yb + i < B.rows) C[i, j] += B[yb + i, xb + j];
-                }
-        }
-
-        private static void SafeAminusBintoC(XLMatrix A, int xa, int ya, XLMatrix B, int xb, int yb, XLMatrix C, int size)
-        {
-            for (var i = 0; i < size; i++) // rows
-                for (var j = 0; j < size; j++) // cols
-                {
-                    C[i, j] = 0;
-                    if (xa + j < A.cols && ya + i < A.rows) C[i, j] += A[ya + i, xa + j];
-                    if (xb + j < B.cols && yb + i < B.rows) C[i, j] -= B[yb + i, xb + j];
-                }
-        }
-
-        private static void SafeACopytoC(XLMatrix A, int xa, int ya, XLMatrix C, int size)
-        {
-            for (var i = 0; i < size; i++) // rows
-                for (var j = 0; j < size; j++) // cols
-                {
-                    C[i, j] = 0;
-                    if (xa + j < A.cols && ya + i < A.rows) C[i, j] += A[ya + i, xa + j];
-                }
-        }
-
-        private static void AplusBintoC(XLMatrix A, int xa, int ya, XLMatrix B, int xb, int yb, XLMatrix C, int size)
-        {
-            for (var i = 0; i < size; i++) // rows
-                for (var j = 0; j < size; j++) C[i, j] = A[ya + i, xa + j] + B[yb + i, xb + j];
-        }
-
-        private static void AminusBintoC(XLMatrix A, int xa, int ya, XLMatrix B, int xb, int yb, XLMatrix C, int size)
-        {
-            for (var i = 0; i < size; i++) // rows
-                for (var j = 0; j < size; j++) C[i, j] = A[ya + i, xa + j] - B[yb + i, xb + j];
-        }
-
-        private static void ACopytoC(XLMatrix A, int xa, int ya, XLMatrix C, int size)
-        {
-            for (var i = 0; i < size; i++) // rows
-                for (var j = 0; j < size; j++) C[i, j] = A[ya + i, xa + j];
-        }
-
-        private static XLMatrix StrassenMultiply(XLMatrix A, XLMatrix B) // Smart matrix multiplication
-        {
-            if (A.cols != B.rows) throw new Exception("Wrong dimension of matrix!");
-
-            XLMatrix R;
-
-            var msize = Math.Max(Math.Max(A.rows, A.cols), Math.Max(B.rows, B.cols));
-
-            if (msize < 32)
-            {
-                R = ZeroMatrix(A.rows, B.cols);
-                for (var i = 0; i < R.rows; i++)
-                    for (var j = 0; j < R.cols; j++)
-                        for (var k = 0; k < A.cols; k++)
-                            R[i, j] += A[i, k]*B[k, j];
-                return R;
-            }
-
-            var size = 1;
-            var n = 0;
-            while (msize > size)
-            {
-                size *= 2;
-                n++;
-            }
-            
-            var h = size/2;
-
-
-            var mField = new XLMatrix[n,9];
-
-            /*
-             *  8x8, 8x8, 8x8, ...
-             *  4x4, 4x4, 4x4, ...
-             *  2x2, 2x2, 2x2, ...
-             *  . . .
-             */
-
-            for (var i = 0; i < n - 4; i++) // rows
-            {
-                var z = (int) Math.Pow(2, n - i - 1);
-                for (var j = 0; j < 9; j++) mField[i, j] = new XLMatrix(z, z);
-            }
-
-            SafeAplusBintoC(A, 0, 0, A, h, h, mField[0, 0], h);
-            SafeAplusBintoC(B, 0, 0, B, h, h, mField[0, 1], h);
-            StrassenMultiplyRun(mField[0, 0], mField[0, 1], mField[0, 1 + 1], 1, mField); // (A11 + A22) * (B11 + B22);
-
-            SafeAplusBintoC(A, 0, h, A, h, h, mField[0, 0], h);
-            SafeACopytoC(B, 0, 0, mField[0, 1], h);
-            StrassenMultiplyRun(mField[0, 0], mField[0, 1], mField[0, 1 + 2], 1, mField); // (A21 + A22) * B11;
-
-            SafeACopytoC(A, 0, 0, mField[0, 0], h);
-            SafeAminusBintoC(B, h, 0, B, h, h, mField[0, 1], h);
-            StrassenMultiplyRun(mField[0, 0], mField[0, 1], mField[0, 1 + 3], 1, mField); //A11 * (B12 - B22);
-
-            SafeACopytoC(A, h, h, mField[0, 0], h);
-            SafeAminusBintoC(B, 0, h, B, 0, 0, mField[0, 1], h);
-            StrassenMultiplyRun(mField[0, 0], mField[0, 1], mField[0, 1 + 4], 1, mField); //A22 * (B21 - B11);
-
-            SafeAplusBintoC(A, 0, 0, A, h, 0, mField[0, 0], h);
-            SafeACopytoC(B, h, h, mField[0, 1], h);
-            StrassenMultiplyRun(mField[0, 0], mField[0, 1], mField[0, 1 + 5], 1, mField); //(A11 + A12) * B22;
-
-            SafeAminusBintoC(A, 0, h, A, 0, 0, mField[0, 0], h);
-            SafeAplusBintoC(B, 0, 0, B, h, 0, mField[0, 1], h);
-            StrassenMultiplyRun(mField[0, 0], mField[0, 1], mField[0, 1 + 6], 1, mField); //(A21 - A11) * (B11 + B12);
-
-            SafeAminusBintoC(A, h, 0, A, h, h, mField[0, 0], h);
-            SafeAplusBintoC(B, 0, h, B, h, h, mField[0, 1], h);
-            StrassenMultiplyRun(mField[0, 0], mField[0, 1], mField[0, 1 + 7], 1, mField); // (A12 - A22) * (B21 + B22);
-
-            R = new XLMatrix(A.rows, B.cols); // result
-
-            // C11
-            for (var i = 0; i < Math.Min(h, R.rows); i++) // rows
-                for (var j = 0; j < Math.Min(h, R.cols); j++) // cols
-                    R[i, j] = mField[0, 1 + 1][i, j] + mField[0, 1 + 4][i, j] - mField[0, 1 + 5][i, j] +
-                              mField[0, 1 + 7][i, j];
-
-            // C12
-            for (var i = 0; i < Math.Min(h, R.rows); i++) // rows
-                for (var j = h; j < Math.Min(2*h, R.cols); j++) // cols
-                    R[i, j] = mField[0, 1 + 3][i, j - h] + mField[0, 1 + 5][i, j - h];
-
-            // C21
-            for (var i = h; i < Math.Min(2*h, R.rows); i++) // rows
-                for (var j = 0; j < Math.Min(h, R.cols); j++) // cols
-                    R[i, j] = mField[0, 1 + 2][i - h, j] + mField[0, 1 + 4][i - h, j];
-
-            // C22
-            for (var i = h; i < Math.Min(2*h, R.rows); i++) // rows
-                for (var j = h; j < Math.Min(2*h, R.cols); j++) // cols
-                    R[i, j] = mField[0, 1 + 1][i - h, j - h] - mField[0, 1 + 2][i - h, j - h] +
-                              mField[0, 1 + 3][i - h, j - h] + mField[0, 1 + 6][i - h, j - h];
-
-            return R;
-        }
-
-        // function for square matrix 2^N x 2^N
-
-        private static void StrassenMultiplyRun(XLMatrix A, XLMatrix B, XLMatrix C, int l, XLMatrix[,] f)
-            // A * B into C, level of recursion, matrix field
-        {
-            var size = A.rows;
-            var h = size/2;
-
-            if (size < 32)
-            {
-                for (var i = 0; i < C.rows; i++)
-                    for (var j = 0; j < C.cols; j++)
-                    {
-                        C[i, j] = 0;
-                        for (var k = 0; k < A.cols; k++) C[i, j] += A[i, k]*B[k, j];
-                    }
-                return;
-            }
-
-            AplusBintoC(A, 0, 0, A, h, h, f[l, 0], h);
-            AplusBintoC(B, 0, 0, B, h, h, f[l, 1], h);
-            StrassenMultiplyRun(f[l, 0], f[l, 1], f[l, 1 + 1], l + 1, f); // (A11 + A22) * (B11 + B22);
-
-            AplusBintoC(A, 0, h, A, h, h, f[l, 0], h);
-            ACopytoC(B, 0, 0, f[l, 1], h);
-            StrassenMultiplyRun(f[l, 0], f[l, 1], f[l, 1 + 2], l + 1, f); // (A21 + A22) * B11;
-
-            ACopytoC(A, 0, 0, f[l, 0], h);
-            AminusBintoC(B, h, 0, B, h, h, f[l, 1], h);
-            StrassenMultiplyRun(f[l, 0], f[l, 1], f[l, 1 + 3], l + 1, f); //A11 * (B12 - B22);
-
-            ACopytoC(A, h, h, f[l, 0], h);
-            AminusBintoC(B, 0, h, B, 0, 0, f[l, 1], h);
-            StrassenMultiplyRun(f[l, 0], f[l, 1], f[l, 1 + 4], l + 1, f); //A22 * (B21 - B11);
-
-            AplusBintoC(A, 0, 0, A, h, 0, f[l, 0], h);
-            ACopytoC(B, h, h, f[l, 1], h);
-            StrassenMultiplyRun(f[l, 0], f[l, 1], f[l, 1 + 5], l + 1, f); //(A11 + A12) * B22;
-
-            AminusBintoC(A, 0, h, A, 0, 0, f[l, 0], h);
-            AplusBintoC(B, 0, 0, B, h, 0, f[l, 1], h);
-            StrassenMultiplyRun(f[l, 0], f[l, 1], f[l, 1 + 6], l + 1, f); //(A21 - A11) * (B11 + B12);
-
-            AminusBintoC(A, h, 0, A, h, h, f[l, 0], h);
-            AplusBintoC(B, 0, h, B, h, h, f[l, 1], h);
-            StrassenMultiplyRun(f[l, 0], f[l, 1], f[l, 1 + 7], l + 1, f); // (A12 - A22) * (B21 + B22);
-
-            // C11
-            for (var i = 0; i < h; i++) // rows
-                for (var j = 0; j < h; j++) // cols
-                    C[i, j] = f[l, 1 + 1][i, j] + f[l, 1 + 4][i, j] - f[l, 1 + 5][i, j] + f[l, 1 + 7][i, j];
-
-            // C12
-            for (var i = 0; i < h; i++) // rows
-                for (var j = h; j < size; j++) // cols
-                    C[i, j] = f[l, 1 + 3][i, j - h] + f[l, 1 + 5][i, j - h];
-
-            // C21
-            for (var i = h; i < size; i++) // rows
-                for (var j = 0; j < h; j++) // cols
-                    C[i, j] = f[l, 1 + 2][i - h, j] + f[l, 1 + 4][i - h, j];
-
-            // C22
-            for (var i = h; i < size; i++) // rows
-                for (var j = h; j < size; j++) // cols
-                    C[i, j] = f[l, 1 + 1][i - h, j - h] - f[l, 1 + 2][i - h, j - h] + f[l, 1 + 3][i - h, j - h] +
-                              f[l, 1 + 6][i - h, j - h];
-        }
-
-        public static XLMatrix StupidMultiply(XLMatrix m1, XLMatrix m2) // Stupid matrix multiplication
-        {
-            if (m1.cols != m2.rows) throw new Exception("Wrong dimensions of matrix!");
-
-            var result = ZeroMatrix(m1.rows, m2.cols);
-            for (var i = 0; i < result.rows; i++)
-                for (var j = 0; j < result.cols; j++)
-                    for (var k = 0; k < m1.cols; k++)
-                        result[i, j] += m1[i, k]*m2[k, j];
-            return result;
-        }
-
-        private static XLMatrix Multiply(double n, XLMatrix m) // Multiplication by constant n
-        {
-            var r = new XLMatrix(m.rows, m.cols);
-            for (var i = 0; i < m.rows; i++)
-                for (var j = 0; j < m.cols; j++)
-                    r[i, j] = m[i, j]*n;
-            return r;
-        }
-
-        private static XLMatrix Add(XLMatrix m1, XLMatrix m2) 
-        {
-            if (m1.rows != m2.rows || m1.cols != m2.cols)
-                throw new Exception("Matrices must have the same dimensions!");
-            var r = new XLMatrix(m1.rows, m1.cols);
-            for (var i = 0; i < r.rows; i++)
-                for (var j = 0; j < r.cols; j++)
-                    r[i, j] = m1[i, j] + m2[i, j];
-            return r;
-        }
-
-        public static string NormalizeMatrixString(string matStr) // From Andy - thank you! :)
-        {
-            // Remove any multiple spaces
-            while (matStr.IndexOf("  ") != -1)
-                matStr = matStr.Replace("  ", " ");
-
-            // Remove any spaces before or after newlines
-            matStr = matStr.Replace(" \r\n", "\r\n");
-            matStr = matStr.Replace("\r\n ", "\r\n");
-
-            // If the data ends in a newline, remove the trailing newline.
-            // Make it easier by first replacing \r\n’s with |’s then
-            // restore the |’s with \r\n’s
-            matStr = matStr.Replace("\r\n", "|");
-            while (matStr.LastIndexOf("|") == (matStr.Length - 1))
-                matStr = matStr.Substring(0, matStr.Length - 1);
-
-            matStr = matStr.Replace("|", "\r\n");
-            return matStr;
-        }
-
-        //   O P E R A T O R S
-
-        public static XLMatrix operator -(XLMatrix m)
-        {
-            return Multiply(-1, m);
-        }
-
-        public static XLMatrix operator +(XLMatrix m1, XLMatrix m2)
-        {
-            return Add(m1, m2);
-        }
-
-        public static XLMatrix operator -(XLMatrix m1, XLMatrix m2)
-        {
-            return Add(m1, -m2);
-        }
-
-        public static XLMatrix operator *(XLMatrix m1, XLMatrix m2)
-        {
-            return StrassenMultiply(m1, m2);
-        }
-
-        public static XLMatrix operator *(double n, XLMatrix m)
-        {
-            return Multiply(n, m);
-        }
-    }
->>>>>>> 445d978f
 }