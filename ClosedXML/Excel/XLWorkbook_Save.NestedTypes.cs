--- conflicted
+++ resolved
@@ -1,166 +1,159 @@
-﻿using System;
-using System.Collections.Generic;
-using System.Diagnostics;
-using System.Linq;
-
-namespace ClosedXML.Excel
-{
-    public partial class XLWorkbook
-    {
-        #region Nested type: SaveContext
-        internal sealed class SaveContext
-        {
-            #region Private fields
-            [DebuggerBrowsable(DebuggerBrowsableState.Never)]
-            private readonly RelIdGenerator _relIdGenerator;
-            [DebuggerBrowsable(DebuggerBrowsableState.Never)]
-            private readonly Dictionary<Int32, StyleInfo> _sharedStyles;
-            [DebuggerBrowsable(DebuggerBrowsableState.Never)]
-            private readonly Dictionary<Int32, NumberFormatInfo> _sharedNumberFormats;
-            [DebuggerBrowsable(DebuggerBrowsableState.Never)]
-            private readonly Dictionary<IXLFont, FontInfo> _sharedFonts;
-            [DebuggerBrowsable(DebuggerBrowsableState.Never)]
-            private readonly HashSet<string> _tableNames;
-            [DebuggerBrowsable(DebuggerBrowsableState.Never)]
-            private uint _tableId;
-            #endregion
-            #region Constructor
-            public SaveContext()
-            {
-                _relIdGenerator = new RelIdGenerator();
-                _sharedStyles = new Dictionary<Int32, StyleInfo>();
-                _sharedNumberFormats = new Dictionary<int, NumberFormatInfo>();
-                _sharedFonts = new Dictionary<IXLFont, FontInfo>();
-                _tableNames = new HashSet<String>();
-                _tableId = 0;
-            }
-            #endregion
-            #region Public properties
-            public RelIdGenerator RelIdGenerator
-            {
-                [DebuggerStepThrough]
-                get { return _relIdGenerator; }
-            }
-            public Dictionary<Int32, StyleInfo> SharedStyles
-            {
-                [DebuggerStepThrough]
-                get { return _sharedStyles; }
-            }
-            public Dictionary<Int32, NumberFormatInfo> SharedNumberFormats
-            {
-                [DebuggerStepThrough]
-                get { return _sharedNumberFormats; }
-            }
-            public Dictionary<IXLFont, FontInfo> SharedFonts
-            {
-                [DebuggerStepThrough]
-                get { return _sharedFonts; }
-            }
-            public HashSet<string> TableNames
-            {
-                [DebuggerStepThrough]
-                get { return _tableNames; }
-            }
-            public uint TableId
-            {
-                [DebuggerStepThrough]
-                get { return _tableId; }
-                [DebuggerStepThrough]
-                set { _tableId = value; }
-            }
-            public Dictionary<IXLStyle, Int32> DifferentialFormats = new Dictionary<IXLStyle, int>();
-            #endregion
-        }
-        #endregion
-        #region Nested type: RelType
-        internal enum RelType
-        {
-            Workbook//, Worksheet
-        }
-        #endregion
-        #region Nested type: RelIdGenerator
-        internal sealed class RelIdGenerator
-        {
-            private readonly Dictionary<RelType, List<String>> _relIds = new Dictionary<RelType, List<String>>();
-            public String GetNext(RelType relType)
-            {
-                if (!_relIds.ContainsKey(relType))
-                {
-                    _relIds.Add(relType, new List<String>());
-                }
-
-                Int32 id = _relIds[relType].Count + 1;
-                while (true)
-                {
-                    String relId = String.Format("rId{0}", id);
-                    if (!_relIds[relType].Contains(relId))
-                    {
-                        _relIds[relType].Add(relId);
-                        return relId;
-                    }
-                    id++;
-                }
-            }
-            public void AddValues(List<String> values, RelType relType)
-            {
-                if (!_relIds.ContainsKey(relType))
-                {
-                    _relIds.Add(relType, new List<String>());
-                }
-                _relIds[relType].AddRange(values.Where(v => !_relIds[relType].Contains(v)));
-            }
-            public void Reset(RelType relType)
-            {
-                if (_relIds.ContainsKey(relType))
-                    _relIds.Remove(relType);
-            }
-        }
-        #endregion
-        #region Nested type: FontInfo
-        internal struct FontInfo
-        {
-            public UInt32 FontId;
-            public XLFont Font;
-        };
-        #endregion
-        #region Nested type: FillInfo
-        internal struct FillInfo
-        {
-            public UInt32 FillId;
-            public XLFill Fill;
-        }
-        #endregion
-        #region Nested type: BorderInfo
-        internal struct BorderInfo
-        {
-            public UInt32 BorderId;
-            public XLBorder Border;
-        }
-        #endregion
-        #region Nested type: NumberFormatInfo
-        internal struct NumberFormatInfo
-        {
-            public Int32 NumberFormatId;
-            public IXLNumberFormatBase NumberFormat;
-        }
-        #endregion
-        #region Nested type: StyleInfo
-        internal struct StyleInfo
-        {
-            public UInt32 StyleId;
-            public UInt32 FontId;
-            public UInt32 FillId;
-            public UInt32 BorderId;
-            public Int32 NumberFormatId;
-            public IXLStyle Style;
-        }
-        #endregion
-<<<<<<< HEAD
-
-
-
-
-=======
->>>>>>> d693fb65
-    }
-}
+﻿using System;
+using System.Collections.Generic;
+using System.Diagnostics;
+using System.Linq;
+
+namespace ClosedXML.Excel
+{
+    public partial class XLWorkbook
+    {
+        #region Nested type: SaveContext
+        internal sealed class SaveContext
+        {
+            #region Private fields
+            [DebuggerBrowsable(DebuggerBrowsableState.Never)]
+            private readonly RelIdGenerator _relIdGenerator;
+            [DebuggerBrowsable(DebuggerBrowsableState.Never)]
+            private readonly Dictionary<Int32, StyleInfo> _sharedStyles;
+            [DebuggerBrowsable(DebuggerBrowsableState.Never)]
+            private readonly Dictionary<Int32, NumberFormatInfo> _sharedNumberFormats;
+            [DebuggerBrowsable(DebuggerBrowsableState.Never)]
+            private readonly Dictionary<IXLFont, FontInfo> _sharedFonts;
+            [DebuggerBrowsable(DebuggerBrowsableState.Never)]
+            private readonly HashSet<string> _tableNames;
+            [DebuggerBrowsable(DebuggerBrowsableState.Never)]
+            private uint _tableId;
+            #endregion
+            #region Constructor
+            public SaveContext()
+            {
+                _relIdGenerator = new RelIdGenerator();
+                _sharedStyles = new Dictionary<Int32, StyleInfo>();
+                _sharedNumberFormats = new Dictionary<int, NumberFormatInfo>();
+                _sharedFonts = new Dictionary<IXLFont, FontInfo>();
+                _tableNames = new HashSet<String>();
+                _tableId = 0;
+            }
+            #endregion
+            #region Public properties
+            public RelIdGenerator RelIdGenerator
+            {
+                [DebuggerStepThrough]
+                get { return _relIdGenerator; }
+            }
+            public Dictionary<Int32, StyleInfo> SharedStyles
+            {
+                [DebuggerStepThrough]
+                get { return _sharedStyles; }
+            }
+            public Dictionary<Int32, NumberFormatInfo> SharedNumberFormats
+            {
+                [DebuggerStepThrough]
+                get { return _sharedNumberFormats; }
+            }
+            public Dictionary<IXLFont, FontInfo> SharedFonts
+            {
+                [DebuggerStepThrough]
+                get { return _sharedFonts; }
+            }
+            public HashSet<string> TableNames
+            {
+                [DebuggerStepThrough]
+                get { return _tableNames; }
+            }
+            public uint TableId
+            {
+                [DebuggerStepThrough]
+                get { return _tableId; }
+                [DebuggerStepThrough]
+                set { _tableId = value; }
+            }
+            public Dictionary<IXLStyle, Int32> DifferentialFormats = new Dictionary<IXLStyle, int>();
+            #endregion
+        }
+        #endregion
+        #region Nested type: RelType
+        internal enum RelType
+        {
+            Workbook//, Worksheet
+        }
+        #endregion
+        #region Nested type: RelIdGenerator
+        internal sealed class RelIdGenerator
+        {
+            private readonly Dictionary<RelType, List<String>> _relIds = new Dictionary<RelType, List<String>>();
+            public String GetNext(RelType relType)
+            {
+                if (!_relIds.ContainsKey(relType))
+                {
+                    _relIds.Add(relType, new List<String>());
+                }
+
+                Int32 id = _relIds[relType].Count + 1;
+                while (true)
+                {
+                    String relId = String.Format("rId{0}", id);
+                    if (!_relIds[relType].Contains(relId))
+                    {
+                        _relIds[relType].Add(relId);
+                        return relId;
+                    }
+                    id++;
+                }
+            }
+            public void AddValues(List<String> values, RelType relType)
+            {
+                if (!_relIds.ContainsKey(relType))
+                {
+                    _relIds.Add(relType, new List<String>());
+                }
+                _relIds[relType].AddRange(values.Where(v => !_relIds[relType].Contains(v)));
+            }
+            public void Reset(RelType relType)
+            {
+                if (_relIds.ContainsKey(relType))
+                    _relIds.Remove(relType);
+            }
+        }
+        #endregion
+        #region Nested type: FontInfo
+        internal struct FontInfo
+        {
+            public UInt32 FontId;
+            public XLFont Font;
+        };
+        #endregion
+        #region Nested type: FillInfo
+        internal struct FillInfo
+        {
+            public UInt32 FillId;
+            public XLFill Fill;
+        }
+        #endregion
+        #region Nested type: BorderInfo
+        internal struct BorderInfo
+        {
+            public UInt32 BorderId;
+            public XLBorder Border;
+        }
+        #endregion
+        #region Nested type: NumberFormatInfo
+        internal struct NumberFormatInfo
+        {
+            public Int32 NumberFormatId;
+            public IXLNumberFormatBase NumberFormat;
+        }
+        #endregion
+        #region Nested type: StyleInfo
+        internal struct StyleInfo
+        {
+            public UInt32 StyleId;
+            public UInt32 FontId;
+            public UInt32 FillId;
+            public UInt32 BorderId;
+            public Int32 NumberFormatId;
+            public IXLStyle Style;
+        }
+        #endregion
+    }
+}