using ClosedXML.Utils;
using DocumentFormat.OpenXml;
using DocumentFormat.OpenXml.CustomProperties;
using DocumentFormat.OpenXml.Drawing;
using DocumentFormat.OpenXml.ExtendedProperties;
using DocumentFormat.OpenXml.Packaging;
using DocumentFormat.OpenXml.Spreadsheet;
using DocumentFormat.OpenXml.Validation;
using DocumentFormat.OpenXml.VariantTypes;
using DocumentFormat.OpenXml.Vml.Office;
using DocumentFormat.OpenXml.Vml.Spreadsheet;
using System;
using System.Collections.Generic;
using System.Globalization;
using System.IO;
using System.Linq;
using System.Text;
using System.Threading;
using System.Xml;
using System.Xml.Linq;
using Anchor = DocumentFormat.OpenXml.Vml.Spreadsheet.Anchor;
using BackgroundColor = DocumentFormat.OpenXml.Spreadsheet.BackgroundColor;
using BottomBorder = DocumentFormat.OpenXml.Spreadsheet.BottomBorder;
using Break = DocumentFormat.OpenXml.Spreadsheet.Break;
using Field = DocumentFormat.OpenXml.Spreadsheet.Field;
using Fill = DocumentFormat.OpenXml.Spreadsheet.Fill;
using Fonts = DocumentFormat.OpenXml.Spreadsheet.Fonts;
using FontScheme = DocumentFormat.OpenXml.Drawing.FontScheme;
using ForegroundColor = DocumentFormat.OpenXml.Spreadsheet.ForegroundColor;
using GradientFill = DocumentFormat.OpenXml.Drawing.GradientFill;
using GradientStop = DocumentFormat.OpenXml.Drawing.GradientStop;
using Hyperlink = DocumentFormat.OpenXml.Spreadsheet.Hyperlink;
using LeftBorder = DocumentFormat.OpenXml.Spreadsheet.LeftBorder;
using Outline = DocumentFormat.OpenXml.Drawing.Outline;
using Path = System.IO.Path;
using PatternFill = DocumentFormat.OpenXml.Spreadsheet.PatternFill;
using Properties = DocumentFormat.OpenXml.ExtendedProperties.Properties;
using RightBorder = DocumentFormat.OpenXml.Spreadsheet.RightBorder;
using Run = DocumentFormat.OpenXml.Spreadsheet.Run;
using RunProperties = DocumentFormat.OpenXml.Spreadsheet.RunProperties;
using Table = DocumentFormat.OpenXml.Spreadsheet.Table;
using Text = DocumentFormat.OpenXml.Spreadsheet.Text;
using TopBorder = DocumentFormat.OpenXml.Spreadsheet.TopBorder;
using Underline = DocumentFormat.OpenXml.Spreadsheet.Underline;
using VerticalTextAlignment = DocumentFormat.OpenXml.Spreadsheet.VerticalTextAlignment;
using Vml = DocumentFormat.OpenXml.Vml;
using Xdr = DocumentFormat.OpenXml.Drawing.Spreadsheet;
using ClosedXML.Extensions;

#if _NETSTANDARD_
using ClosedXML.NetStandard;
#endif

namespace ClosedXML.Excel
{
    public partial class XLWorkbook
    {
        private const Double ColumnWidthOffset = 0.710625;

        //private Dictionary<String, UInt32> sharedStrings;
        //private Dictionary<IXLStyle, StyleInfo> context.SharedStyles;

        private static readonly EnumValue<CellValues> CvSharedString = new EnumValue<CellValues>(CellValues.SharedString);
        private static readonly EnumValue<CellValues> CvInlineString = new EnumValue<CellValues>(CellValues.InlineString);
        private static readonly EnumValue<CellValues> CvNumber = new EnumValue<CellValues>(CellValues.Number);
        private static readonly EnumValue<CellValues> CvDate = new EnumValue<CellValues>(CellValues.Date);
        private static readonly EnumValue<CellValues> CvBoolean = new EnumValue<CellValues>(CellValues.Boolean);

        private static EnumValue<CellValues> GetCellValueType(XLCell xlCell)
        {
            switch (xlCell.DataType)
            {
                case XLCellValues.Text:
                    {
                        return xlCell.ShareString ? CvSharedString : CvInlineString;
                    }
                case XLCellValues.Number:
                    return CvNumber;

                case XLCellValues.DateTime:
                    return CvDate;

                case XLCellValues.Boolean:
                    return CvBoolean;

                case XLCellValues.TimeSpan:
                    return CvNumber;

                default:
                    throw new NotImplementedException();
            }
        }

        private Boolean Validate(SpreadsheetDocument package)
        {
            var backupCulture = Thread.CurrentThread.CurrentCulture;

            IEnumerable<ValidationErrorInfo> errors;
            try
            {
                Thread.CurrentThread.CurrentCulture = CultureInfo.InvariantCulture;
                var validator = new OpenXmlValidator();
                errors = validator.Validate(package);
            }
            finally
            {
                Thread.CurrentThread.CurrentCulture = backupCulture;
            }

            if (errors.Any())
            {
                var message = string.Join("\r\n", errors.Select(e => string.Format("{0} in {1}", e.Description, e.Path.XPath)).ToArray());
                throw new ApplicationException(message);
            }
            return true;
        }

        private void CreatePackage(String filePath, SpreadsheetDocumentType spreadsheetDocumentType, SaveOptions options)
        {
            PathHelper.CreateDirectory(Path.GetDirectoryName(filePath));
            var package = File.Exists(filePath)
                ? SpreadsheetDocument.Open(filePath, true)
                : SpreadsheetDocument.Create(filePath, spreadsheetDocumentType);

            using (package)
            {
                CreateParts(package, options);
                if (options.ValidatePackage) Validate(package);
            }
        }

        private void CreatePackage(Stream stream, bool newStream, SpreadsheetDocumentType spreadsheetDocumentType, SaveOptions options)
        {
            var package = newStream
                ? SpreadsheetDocument.Create(stream, spreadsheetDocumentType)
                : SpreadsheetDocument.Open(stream, true);

            using (package)
            {
                CreateParts(package, options);
                if (options.ValidatePackage) Validate(package);
            }
        }

        // http://blogs.msdn.com/b/vsod/archive/2010/02/05/how-to-delete-a-worksheet-from-excel-using-open-xml-sdk-2-0.aspx
        private void DeleteSheetAndDependencies(WorkbookPart wbPart, string sheetId)
        {
            //Get the SheetToDelete from workbook.xml
            Sheet worksheet = wbPart.Workbook.Descendants<Sheet>().FirstOrDefault(s => s.Id == sheetId);
            if (worksheet == null)
                return;


            string sheetName = worksheet.Name;
            // Get the pivot Table Parts
            IEnumerable<PivotTableCacheDefinitionPart> pvtTableCacheParts = wbPart.PivotTableCacheDefinitionParts;
            Dictionary<PivotTableCacheDefinitionPart, string> pvtTableCacheDefinationPart = new Dictionary<PivotTableCacheDefinitionPart, string>();
            foreach (PivotTableCacheDefinitionPart Item in pvtTableCacheParts)
            {
                PivotCacheDefinition pvtCacheDef = Item.PivotCacheDefinition;
                //Check if this CacheSource is linked to SheetToDelete
                var pvtCache = pvtCacheDef.Descendants<CacheSource>().Where(s => s.WorksheetSource.Sheet == sheetName);
                if (pvtCache.Any())
                {
                    pvtTableCacheDefinationPart.Add(Item, Item.ToString());
                }
            }
            foreach (var Item in pvtTableCacheDefinationPart)
            {
                wbPart.DeletePart(Item.Key);
            }

            // Remove the sheet reference from the workbook.
            WorksheetPart worksheetPart = (WorksheetPart)(wbPart.GetPartById(sheetId));
            worksheet.Remove();

            // Delete the worksheet part.
            wbPart.DeletePart(worksheetPart);

            //Get the DefinedNames
            var definedNames = wbPart.Workbook.Descendants<DefinedNames>().FirstOrDefault();
            if (definedNames != null)
            {
                List<DefinedName> defNamesToDelete = new List<DefinedName>();

                foreach (var Item in definedNames.OfType<DefinedName>())
                {
                    // This condition checks to delete only those names which are part of Sheet in question
                    if (Item.Text.Contains(worksheet.Name + "!"))
                        defNamesToDelete.Add(Item);
                }

                foreach (DefinedName Item in defNamesToDelete)
                {
                    Item.Remove();
                }
            }
            // Get the CalculationChainPart
            //Note: An instance of this part type contains an ordered set of references to all cells in all worksheets in the
            //workbook whose value is calculated from any formula

            CalculationChainPart calChainPart;
            calChainPart = wbPart.CalculationChainPart;
            if (calChainPart != null)
            {
                var calChainEntries = calChainPart.CalculationChain.Descendants<CalculationCell>().Where(c => c.SheetId == sheetId);
                List<CalculationCell> calcsToDelete = new List<CalculationCell>();
                foreach (CalculationCell Item in calChainEntries)
                    calcsToDelete.Add(Item);


                foreach (CalculationCell Item in calcsToDelete)
                    Item.Remove();


                if (!calChainPart.CalculationChain.Any())
                    wbPart.DeletePart(calChainPart);
            }
        }

        // Adds child parts and generates content of the specified part.
        private void CreateParts(SpreadsheetDocument document, SaveOptions options)
        {
            var context = new SaveContext();

            var workbookPart = document.WorkbookPart ?? document.AddWorkbookPart();

            var worksheets = WorksheetsInternal;

            var partsToRemove = workbookPart.Parts.Where(s => worksheets.Deleted.Contains(s.RelationshipId)).ToList();

            var pivotCacheDefinitionsToRemove = partsToRemove.SelectMany(s => ((WorksheetPart)s.OpenXmlPart).PivotTableParts.Select(pt => pt.PivotTableCacheDefinitionPart)).Distinct().ToList();
            pivotCacheDefinitionsToRemove.ForEach(c => workbookPart.DeletePart(c));

            if (workbookPart.Workbook != null && workbookPart.Workbook.PivotCaches != null)
            {
                var pivotCachesToRemove = workbookPart.Workbook.PivotCaches.Where(pc => pivotCacheDefinitionsToRemove.Select(pcd => workbookPart.GetIdOfPart(pcd)).ToList().Contains(((PivotCache)pc).Id)).Distinct().ToList();
                pivotCachesToRemove.ForEach(c => workbookPart.Workbook.PivotCaches.RemoveChild(c));
            }

            worksheets.Deleted.ToList().ForEach(ws => DeleteSheetAndDependencies(workbookPart, ws));

            // Ensure all RelId's have been added to the context
            context.RelIdGenerator.AddValues(workbookPart.Parts.Select(p => p.RelationshipId), RelType.Workbook);
            context.RelIdGenerator.AddValues(WorksheetsInternal.Cast<XLWorksheet>().Where(ws => !String.IsNullOrWhiteSpace(ws.RelId)).Select(ws => ws.RelId), RelType.Workbook);
            context.RelIdGenerator.AddValues(WorksheetsInternal.Cast<XLWorksheet>().Where(ws => !String.IsNullOrWhiteSpace(ws.LegacyDrawingId)).Select(ws => ws.LegacyDrawingId), RelType.Workbook);
            context.RelIdGenerator.AddValues(WorksheetsInternal
                .Cast<XLWorksheet>()
                .SelectMany(ws => ws.Tables.Cast<XLTable>())
                .Where(t => !String.IsNullOrWhiteSpace(t.RelId))
                .Select(t => t.RelId), RelType.Workbook);

            var extendedFilePropertiesPart = document.ExtendedFilePropertiesPart ??
                                             document.AddNewPart<ExtendedFilePropertiesPart>(
                                                 context.RelIdGenerator.GetNext(RelType.Workbook));

            GenerateExtendedFilePropertiesPartContent(extendedFilePropertiesPart);

            GenerateWorkbookPartContent(workbookPart, context);

            var sharedStringTablePart = workbookPart.SharedStringTablePart ??
                                        workbookPart.AddNewPart<SharedStringTablePart>(
                                            context.RelIdGenerator.GetNext(RelType.Workbook));

            GenerateSharedStringTablePartContent(sharedStringTablePart, context);

            var workbookStylesPart = workbookPart.WorkbookStylesPart ??
                                     workbookPart.AddNewPart<WorkbookStylesPart>(
                                         context.RelIdGenerator.GetNext(RelType.Workbook));

            GenerateWorkbookStylesPartContent(workbookStylesPart, context);

            foreach (var worksheet in WorksheetsInternal.Cast<XLWorksheet>().OrderBy(w => w.Position))
            {
                //context.RelIdGenerator.Reset(RelType.);
                WorksheetPart worksheetPart;
                var wsRelId = worksheet.RelId;
                if (workbookPart.Parts.Any(p => p.RelationshipId == wsRelId))
                {
                    worksheetPart = (WorksheetPart)workbookPart.GetPartById(wsRelId);
                    var wsPartsToRemove = worksheetPart.TableDefinitionParts.ToList();
                    wsPartsToRemove.ForEach(tdp => worksheetPart.DeletePart(tdp));
                }
                else
                    worksheetPart = workbookPart.AddNewPart<WorksheetPart>(wsRelId);

                context.RelIdGenerator.AddValues(worksheetPart.HyperlinkRelationships.Select(hr => hr.Id), RelType.Workbook);
                context.RelIdGenerator.AddValues(worksheetPart.Parts.Select(p => p.RelationshipId), RelType.Workbook);
                if (worksheetPart.DrawingsPart != null)
                    context.RelIdGenerator.AddValues(worksheetPart.DrawingsPart.Parts.Select(p => p.RelationshipId), RelType.Workbook);

                // delete comment related parts (todo: review)
                DeleteComments(worksheetPart, worksheet, context);

                if (worksheet.Internals.CellsCollection.GetCells(c => c.HasComment).Any())
                {
                    var id = context.RelIdGenerator.GetNext(RelType.Workbook);
                    var worksheetCommentsPart =
                        worksheetPart.AddNewPart<WorksheetCommentsPart>(id);

                    GenerateWorksheetCommentsPartContent(worksheetCommentsPart, worksheet);

                    //VmlDrawingPart vmlDrawingPart = worksheetPart.AddNewPart<VmlDrawingPart>(worksheet.LegacyDrawingId);
                    var vmlDrawingPart = worksheetPart.VmlDrawingParts.FirstOrDefault();
                    if (vmlDrawingPart == null)
                    {
                        if (String.IsNullOrWhiteSpace(worksheet.LegacyDrawingId))
                        {
                            worksheet.LegacyDrawingId = context.RelIdGenerator.GetNext(RelType.Workbook);
                            worksheet.LegacyDrawingIsNew = true;
                        }

                        vmlDrawingPart = worksheetPart.AddNewPart<VmlDrawingPart>(worksheet.LegacyDrawingId);
                    }
                    GenerateVmlDrawingPartContent(vmlDrawingPart, worksheet, context);
                }

                GenerateWorksheetPartContent(worksheetPart, worksheet, options.EvaluateFormulasBeforeSaving, context);

                if (worksheet.PivotTables.Any())
                {
                    GeneratePivotTables(workbookPart, worksheetPart, worksheet, context);
                }

                // Remove any orphaned references - maybe more types?
                foreach (var orphan in worksheetPart.Worksheet.OfType<LegacyDrawing>().Where(lg => !worksheetPart.Parts.Any(p => p.RelationshipId == lg.Id)))
                    worksheetPart.Worksheet.RemoveChild(orphan);

                foreach (var orphan in worksheetPart.Worksheet.OfType<Drawing>().Where(d => !worksheetPart.Parts.Any(p => p.RelationshipId == d.Id)))
                    worksheetPart.Worksheet.RemoveChild(orphan);
            }

            // Remove empty pivot cache part
            if (workbookPart.Workbook.PivotCaches != null && !workbookPart.Workbook.PivotCaches.Any())
                workbookPart.Workbook.RemoveChild(workbookPart.Workbook.PivotCaches);

            if (options.GenerateCalculationChain)
                GenerateCalculationChainPartContent(workbookPart, context);
            else
                DeleteCalculationChainPartContent(workbookPart, context);

            if (workbookPart.ThemePart == null)
            {
                var themePart = workbookPart.AddNewPart<ThemePart>(context.RelIdGenerator.GetNext(RelType.Workbook));
                GenerateThemePartContent(themePart);
            }

            if (CustomProperties.Any())
            {
                document.GetPartsOfType<CustomFilePropertiesPart>().ToList().ForEach(p => document.DeletePart(p));
                var customFilePropertiesPart =
                    document.AddNewPart<CustomFilePropertiesPart>(context.RelIdGenerator.GetNext(RelType.Workbook));

                GenerateCustomFilePropertiesPartContent(customFilePropertiesPart);
            }
            SetPackageProperties(document);

            // Clear list of deleted worksheets to prevent errors on multiple saves
            worksheets.Deleted.Clear();
        }

        private void DeleteComments(WorksheetPart worksheetPart, XLWorksheet worksheet, SaveContext context)
        {
            // We have the comments so we can delete the comments part
            worksheetPart.DeletePart(worksheetPart.WorksheetCommentsPart);
            var vmlDrawingPart = worksheetPart.VmlDrawingParts.FirstOrDefault();

            // Only delete the VmlDrawingParts for comments.
            if (vmlDrawingPart != null)
            {
                var vmlStream = vmlDrawingPart.GetStream(FileMode.Open);                
                var xdoc = XDocumentExtensions.Load(vmlStream);
                //xdoc.Root.Elements().Where(e => e.Name.LocalName == "shapelayout").Remove();
                xdoc.Root.Elements().Where(
                    e => e.Name.LocalName == "shapetype" && (string)e.Attribute("id") == @"_x0000_t202").Remove();
                xdoc.Root.Elements().Where(
                    e => e.Name.LocalName == "shape" && (string)e.Attribute("type") == @"#_x0000_t202").Remove();
                var imageParts = vmlDrawingPart.ImageParts.ToList();
                var legacyParts = vmlDrawingPart.LegacyDiagramTextParts.ToList();
                var rId = worksheetPart.GetIdOfPart(vmlDrawingPart);
                worksheet.LegacyDrawingId = rId;
                worksheetPart.ChangeIdOfPart(vmlDrawingPart, "xxRRxx"); // Anything will do for the new relationship id
                // we just want it alive enough to create the copy

                var hasShapes = xdoc.Root.Elements().Any(e => e.Name.LocalName == "shape" || e.Name.LocalName == "group");

                VmlDrawingPart vmlDrawingPartNew = null;
                var hasNewPart = (imageParts.Count > 0 || legacyParts.Count > 0 || hasShapes);
                if (hasNewPart)
                {
                    vmlDrawingPartNew = worksheetPart.AddNewPart<VmlDrawingPart>(rId);

                    using (var writer = new XmlTextWriter(vmlDrawingPartNew.GetStream(FileMode.Create), Encoding.UTF8))
                    {
                        writer.WriteRaw(xdoc.ToString());
                    }

                    imageParts.ForEach(p => vmlDrawingPartNew.AddPart(p, vmlDrawingPart.GetIdOfPart(p)));
                    legacyParts.ForEach(p => vmlDrawingPartNew.AddPart(p, vmlDrawingPart.GetIdOfPart(p)));
                }

                vmlStream.Close();
                worksheetPart.DeletePart(vmlDrawingPart);

                if (hasNewPart && rId != worksheetPart.GetIdOfPart(vmlDrawingPartNew))
                    worksheetPart.ChangeIdOfPart(vmlDrawingPartNew, rId);
            }
        }

        private static void GenerateTables(XLWorksheet worksheet, WorksheetPart worksheetPart, SaveContext context)
        {
            worksheetPart.Worksheet.RemoveAllChildren<TablePart>();

            if (!worksheet.Tables.Any()) return;

            foreach (var table in worksheet.Tables)
            {
                var tableRelId = context.RelIdGenerator.GetNext(RelType.Workbook);

                var xlTable = (XLTable)table;
                xlTable.RelId = tableRelId;

                var tableDefinitionPart = worksheetPart.AddNewPart<TableDefinitionPart>(tableRelId);
                GenerateTableDefinitionPartContent(tableDefinitionPart, xlTable, context);
            }
        }

        private void GenerateExtendedFilePropertiesPartContent(ExtendedFilePropertiesPart extendedFilePropertiesPart)
        {
            if (extendedFilePropertiesPart.Properties == null)
                extendedFilePropertiesPart.Properties = new Properties();

            var properties = extendedFilePropertiesPart.Properties;
            if (
                !properties.NamespaceDeclarations.Contains(new KeyValuePair<string, string>("vt",
                    "http://schemas.openxmlformats.org/officeDocument/2006/docPropsVTypes")))
            {
                properties.AddNamespaceDeclaration("vt",
                    "http://schemas.openxmlformats.org/officeDocument/2006/docPropsVTypes");
            }

            if (properties.Application == null)
                properties.AppendChild(new Application { Text = "Microsoft Excel" });

            if (properties.DocumentSecurity == null)
                properties.AppendChild(new DocumentSecurity { Text = "0" });

            if (properties.ScaleCrop == null)
                properties.AppendChild(new ScaleCrop { Text = "false" });

            if (properties.HeadingPairs == null)
                properties.HeadingPairs = new HeadingPairs();

            if (properties.TitlesOfParts == null)
                properties.TitlesOfParts = new TitlesOfParts();

            properties.HeadingPairs.VTVector = new VTVector { BaseType = VectorBaseValues.Variant };

            properties.TitlesOfParts.VTVector = new VTVector { BaseType = VectorBaseValues.Lpstr };

            var vTVectorOne = properties.HeadingPairs.VTVector;

            var vTVectorTwo = properties.TitlesOfParts.VTVector;

            var modifiedWorksheets =
                ((IEnumerable<XLWorksheet>)WorksheetsInternal).Select(w => new { w.Name, Order = w.Position }).ToList();
            var modifiedNamedRanges = GetModifiedNamedRanges();
            var modifiedWorksheetsCount = modifiedWorksheets.Count;
            var modifiedNamedRangesCount = modifiedNamedRanges.Count;

            InsertOnVtVector(vTVectorOne, "Worksheets", 0, modifiedWorksheetsCount.ToString());
            InsertOnVtVector(vTVectorOne, "Named Ranges", 2, modifiedNamedRangesCount.ToString());

            vTVectorTwo.Size = (UInt32)(modifiedNamedRangesCount + modifiedWorksheetsCount);

            foreach (
                var vTlpstr3 in modifiedWorksheets.OrderBy(w => w.Order).Select(w => new VTLPSTR { Text = w.Name }))
                vTVectorTwo.AppendChild(vTlpstr3);

            foreach (var vTlpstr7 in modifiedNamedRanges.Select(nr => new VTLPSTR { Text = nr }))
                vTVectorTwo.AppendChild(vTlpstr7);

            if (Properties.Manager != null)
            {
                if (!String.IsNullOrWhiteSpace(Properties.Manager))
                {
                    if (properties.Manager == null)
                        properties.Manager = new Manager();

                    properties.Manager.Text = Properties.Manager;
                }
                else
                    properties.Manager = null;
            }

            if (Properties.Company == null) return;

            if (!String.IsNullOrWhiteSpace(Properties.Company))
            {
                if (properties.Company == null)
                    properties.Company = new Company();

                properties.Company.Text = Properties.Company;
            }
            else
                properties.Company = null;
        }

        private static void InsertOnVtVector(VTVector vTVector, String property, Int32 index, String text)
        {
            var m = from e1 in vTVector.Elements<Variant>()
                    where e1.Elements<VTLPSTR>().Any(e2 => e2.Text == property)
                    select e1;
            if (!m.Any())
            {
                if (vTVector.Size == null)
                    vTVector.Size = new UInt32Value(0U);

                vTVector.Size += 2U;
                var variant1 = new Variant();
                var vTlpstr1 = new VTLPSTR { Text = property };
                variant1.AppendChild(vTlpstr1);
                vTVector.InsertAt(variant1, index);

                var variant2 = new Variant();
                var vTInt321 = new VTInt32();
                variant2.AppendChild(vTInt321);
                vTVector.InsertAt(variant2, index + 1);
            }

            var targetIndex = 0;
            foreach (var e in vTVector.Elements<Variant>())
            {
                if (e.Elements<VTLPSTR>().Any(e2 => e2.Text == property))
                {
                    vTVector.ElementAt(targetIndex + 1).GetFirstChild<VTInt32>().Text = text;
                    break;
                }
                targetIndex++;
            }
        }

        private List<string> GetModifiedNamedRanges()
        {
            var namedRanges = new List<String>();
            foreach (var w in WorksheetsInternal)
            {
                var wName = w.Name;
                namedRanges.AddRange(w.NamedRanges.Select(n => wName + "!" + n.Name));
                namedRanges.Add(w.Name + "!Print_Area");
                namedRanges.Add(w.Name + "!Print_Titles");
            }
            namedRanges.AddRange(NamedRanges.Select(n => n.Name));
            return namedRanges;
        }

        private void GenerateWorkbookPartContent(WorkbookPart workbookPart, SaveContext context)
        {
            if (workbookPart.Workbook == null)
                workbookPart.Workbook = new Workbook();

            var workbook = workbookPart.Workbook;
            if (
                !workbook.NamespaceDeclarations.Contains(new KeyValuePair<string, string>("r",
                    "http://schemas.openxmlformats.org/officeDocument/2006/relationships")))
            {
                workbook.AddNamespaceDeclaration("r",
                    "http://schemas.openxmlformats.org/officeDocument/2006/relationships");
            }

            #region WorkbookProperties

            if (workbook.WorkbookProperties == null)
                workbook.WorkbookProperties = new WorkbookProperties();

            if (workbook.WorkbookProperties.CodeName == null)
                workbook.WorkbookProperties.CodeName = "ThisWorkbook";

            if (Use1904DateSystem)
                workbook.WorkbookProperties.Date1904 = true;

            #endregion WorkbookProperties

            #region WorkbookProtection

            if (LockStructure || LockWindows)
            {
                if (workbook.WorkbookProtection == null)
                    workbook.WorkbookProtection = new WorkbookProtection();

                workbook.WorkbookProtection.LockStructure = LockStructure;
                workbook.WorkbookProtection.LockWindows = LockWindows;

                if (LockPassword != null)
                    workbook.WorkbookProtection.WorkbookPassword = LockPassword;
            }
            else
            {
                workbook.WorkbookProtection = null;
            }

            #endregion WorkbookProtection

            if (workbook.BookViews == null)
                workbook.BookViews = new BookViews();

            if (workbook.Sheets == null)
                workbook.Sheets = new Sheets();

            var worksheets = WorksheetsInternal;
            workbook.Sheets.Elements<Sheet>().Where(s => worksheets.Deleted.Contains(s.Id)).ToList().ForEach(
                s => s.Remove());

            foreach (var sheet in workbook.Sheets.Elements<Sheet>())
            {
                var sheetId = (Int32)sheet.SheetId.Value;

                if (WorksheetsInternal.All<XLWorksheet>(w => w.SheetId != sheetId)) continue;

                var wks = WorksheetsInternal.Single<XLWorksheet>(w => w.SheetId == sheetId);
                wks.RelId = sheet.Id;
                sheet.Name = wks.Name;
            }

            foreach (var xlSheet in WorksheetsInternal.Cast<XLWorksheet>().OrderBy(w => w.Position))
            {
                string rId;
                if (xlSheet.SheetId == 0 && String.IsNullOrWhiteSpace(xlSheet.RelId))
                {
                    rId = context.RelIdGenerator.GetNext(RelType.Workbook);

                    while (WorksheetsInternal.Cast<XLWorksheet>().Any(w => w.SheetId == Int32.Parse(rId.Substring(3))))
                        rId = context.RelIdGenerator.GetNext(RelType.Workbook);

                    xlSheet.SheetId = Int32.Parse(rId.Substring(3));
                    xlSheet.RelId = rId;
                }
                else
                {
                    if (String.IsNullOrWhiteSpace(xlSheet.RelId))
                    {
                    rId = String.Format("rId{0}", xlSheet.SheetId);
                        context.RelIdGenerator.AddValues(new List<String> { rId }, RelType.Workbook);
                }
                    else
                        rId = xlSheet.RelId;
                }

                if (!workbook.Sheets.Cast<Sheet>().Any(s => s.Id == rId))
                {
                    var newSheet = new Sheet
                    {
                        Name = xlSheet.Name,
                        Id = rId,
                        SheetId = (UInt32)xlSheet.SheetId
                    };

                    workbook.Sheets.AppendChild(newSheet);
                }
            }

            var sheetElements = from sheet in workbook.Sheets.Elements<Sheet>()
                                join worksheet in ((IEnumerable<XLWorksheet>)WorksheetsInternal) on sheet.Id.Value
                                    equals worksheet.RelId
                                orderby worksheet.Position
                                select sheet;

            UInt32 firstSheetVisible = 0;
            var activeTab =
                (from us in UnsupportedSheets where us.IsActive select (UInt32)us.Position - 1).FirstOrDefault();
            var foundVisible = false;

            var totalSheets = sheetElements.Count() + UnsupportedSheets.Count;
            for (var p = 1; p <= totalSheets; p++)
            {
                if (UnsupportedSheets.All(us => us.Position != p))
                {
                    var sheet = sheetElements.ElementAt(p - UnsupportedSheets.Count(us => us.Position <= p) - 1);
                    workbook.Sheets.RemoveChild(sheet);
                    workbook.Sheets.AppendChild(sheet);
                    var xlSheet = Worksheet(sheet.Name);
                    if (xlSheet.Visibility != XLWorksheetVisibility.Visible)
                        sheet.State = xlSheet.Visibility.ToOpenXml();

                    if (foundVisible) continue;

                    if (sheet.State == null || sheet.State == SheetStateValues.Visible)
                        foundVisible = true;
                    else
                        firstSheetVisible++;
                }
                else
                {
                    var sheetId = UnsupportedSheets.First(us => us.Position == p).SheetId;
                    var sheet = workbook.Sheets.Elements<Sheet>().First(s => s.SheetId == sheetId);
                    workbook.Sheets.RemoveChild(sheet);
                    workbook.Sheets.AppendChild(sheet);
                }
            }

            var workbookView = workbook.BookViews.Elements<WorkbookView>().FirstOrDefault();

            if (activeTab == 0)
            {
                activeTab = firstSheetVisible;
                foreach (var ws in worksheets)
                {
                    if (!ws.TabActive) continue;

                    activeTab = (UInt32)(ws.Position - 1);
                    break;
                }
            }

            if (workbookView == null)
            {
                workbookView = new WorkbookView { ActiveTab = activeTab, FirstSheet = firstSheetVisible };
                workbook.BookViews.AppendChild(workbookView);
            }
            else
            {
                workbookView.ActiveTab = activeTab;
                workbookView.FirstSheet = firstSheetVisible;
            }

            var definedNames = new DefinedNames();
            foreach (var worksheet in WorksheetsInternal)
            {
                var wsSheetId = (UInt32)worksheet.SheetId;
                UInt32 sheetId = 0;
                foreach (var s in workbook.Sheets.Elements<Sheet>().TakeWhile(s => s.SheetId != wsSheetId))
                {
                    sheetId++;
                }

                if (worksheet.PageSetup.PrintAreas.Any())
                {
                    var definedName = new DefinedName { Name = "_xlnm.Print_Area", LocalSheetId = sheetId };
                    var worksheetName = worksheet.Name;
                    var definedNameText = worksheet.PageSetup.PrintAreas.Aggregate(String.Empty,
                        (current, printArea) =>
                            current +
                            ("'" + worksheetName + "'!" +
                             printArea.RangeAddress.
                                 FirstAddress.ToStringFixed(
                                     XLReferenceStyle.A1) +
                             ":" +
                             printArea.RangeAddress.
                                 LastAddress.ToStringFixed(
                                     XLReferenceStyle.A1) +
                             ","));
                    definedName.Text = definedNameText.Substring(0, definedNameText.Length - 1);
                    definedNames.AppendChild(definedName);
                }

                if (worksheet.AutoFilter.Enabled)
                {
                    var definedName = new DefinedName
                    {
                        Name = "_xlnm._FilterDatabase",
                        LocalSheetId = sheetId,
                        Text = "'" + worksheet.Name + "'!" +
                               worksheet.AutoFilter.Range.RangeAddress.FirstAddress.ToStringFixed(
                                   XLReferenceStyle.A1) +
                               ":" +
                               worksheet.AutoFilter.Range.RangeAddress.LastAddress.ToStringFixed(
                                   XLReferenceStyle.A1),
                        Hidden = BooleanValue.FromBoolean(true)
                    };
                    definedNames.AppendChild(definedName);
                }

                foreach (var nr in worksheet.NamedRanges.Where(n => n.Name != "_xlnm._FilterDatabase"))
                {
                    var definedName = new DefinedName
                    {
                        Name = nr.Name,
                        LocalSheetId = sheetId,
                        Text = nr.ToString()
                    };

                    if (!nr.Visible)
                        definedName.Hidden = BooleanValue.FromBoolean(true);

                    if (!String.IsNullOrWhiteSpace(nr.Comment))
                        definedName.Comment = nr.Comment;
                    definedNames.AppendChild(definedName);
                }

                var definedNameTextRow = String.Empty;
                var definedNameTextColumn = String.Empty;
                if (worksheet.PageSetup.FirstRowToRepeatAtTop > 0)
                {
                    definedNameTextRow = "'" + worksheet.Name + "'!" + worksheet.PageSetup.FirstRowToRepeatAtTop
                                         + ":" + worksheet.PageSetup.LastRowToRepeatAtTop;
                }
                if (worksheet.PageSetup.FirstColumnToRepeatAtLeft > 0)
                {
                    var minColumn = worksheet.PageSetup.FirstColumnToRepeatAtLeft;
                    var maxColumn = worksheet.PageSetup.LastColumnToRepeatAtLeft;
                    definedNameTextColumn = "'" + worksheet.Name + "'!" +
                                            XLHelper.GetColumnLetterFromNumber(minColumn)
                                            + ":" + XLHelper.GetColumnLetterFromNumber(maxColumn);
                }

                string titles;
                if (definedNameTextColumn.Length > 0)
                {
                    titles = definedNameTextColumn;
                    if (definedNameTextRow.Length > 0)
                        titles += "," + definedNameTextRow;
                }
                else
                    titles = definedNameTextRow;

                if (titles.Length <= 0) continue;

                var definedName2 = new DefinedName
                {
                    Name = "_xlnm.Print_Titles",
                    LocalSheetId = sheetId,
                    Text = titles
                };

                definedNames.AppendChild(definedName2);
            }

            foreach (var nr in NamedRanges)
            {
                var definedName = new DefinedName
                {
                    Name = nr.Name,
                    Text = nr.ToString()
                };

                if (!nr.Visible)
                    definedName.Hidden = BooleanValue.FromBoolean(true);

                if (!String.IsNullOrWhiteSpace(nr.Comment))
                    definedName.Comment = nr.Comment;
                definedNames.AppendChild(definedName);
            }

            workbook.DefinedNames = definedNames;

            if (workbook.CalculationProperties == null)
                workbook.CalculationProperties = new CalculationProperties { CalculationId = 125725U };

            if (CalculateMode == XLCalculateMode.Default)
                workbook.CalculationProperties.CalculationMode = null;
            else
                workbook.CalculationProperties.CalculationMode = CalculateMode.ToOpenXml();

            if (ReferenceStyle == XLReferenceStyle.Default)
                workbook.CalculationProperties.ReferenceMode = null;
            else
                workbook.CalculationProperties.ReferenceMode = ReferenceStyle.ToOpenXml();

            if (CalculationOnSave) workbook.CalculationProperties.CalculationOnSave = CalculationOnSave;
            if (ForceFullCalculation) workbook.CalculationProperties.ForceFullCalculation = ForceFullCalculation;
            if (FullCalculationOnLoad) workbook.CalculationProperties.FullCalculationOnLoad = FullCalculationOnLoad;
            if (FullPrecision) workbook.CalculationProperties.FullPrecision = FullPrecision;
        }

        private void GenerateSharedStringTablePartContent(SharedStringTablePart sharedStringTablePart,
            SaveContext context)
        {
            // Call all table headers to make sure their names are filled
            var x = 0;
            Worksheets.ForEach(w => w.Tables.ForEach(t => x = (t as XLTable).FieldNames.Count));

            sharedStringTablePart.SharedStringTable = new SharedStringTable { Count = 0, UniqueCount = 0 };

            var stringId = 0;

            var newStrings = new Dictionary<String, Int32>();
            var newRichStrings = new Dictionary<IXLRichText, Int32>();
            foreach (
                var c in
                    Worksheets.Cast<XLWorksheet>().SelectMany(
                        w =>
                            w.Internals.CellsCollection.GetCells(
                                c => ((c.DataType == XLCellValues.Text && c.ShareString) || c.HasRichText)
                                     && (c as XLCell).InnerText.Length > 0
                                     && String.IsNullOrWhiteSpace(c.FormulaA1)
                                )))
            {
                c.DataType = XLCellValues.Text;
                if (c.HasRichText)
                {
                    if (newRichStrings.ContainsKey(c.RichText))
                        c.SharedStringId = newRichStrings[c.RichText];
                    else
                    {
                        var sharedStringItem = new SharedStringItem();
                        foreach (var rt in c.RichText.Where(r => !String.IsNullOrEmpty(r.Text)))
                        {
                            sharedStringItem.Append(GetRun(rt));
                        }

                        if (c.RichText.HasPhonetics)
                        {
                            foreach (var p in c.RichText.Phonetics)
                            {
                                var phoneticRun = new PhoneticRun
                                {
                                    BaseTextStartIndex = (UInt32)p.Start,
                                    EndingBaseIndex = (UInt32)p.End
                                };

                                var text = new Text { Text = p.Text };
                                if (p.Text.PreserveSpaces())
                                    text.Space = SpaceProcessingModeValues.Preserve;

                                phoneticRun.Append(text);
                                sharedStringItem.Append(phoneticRun);
                            }
                            var f = new XLFont(null, c.RichText.Phonetics);
                            if (!context.SharedFonts.ContainsKey(f))
                                context.SharedFonts.Add(f, new FontInfo { Font = f });

                            var phoneticProperties = new PhoneticProperties
                            {
                                FontId =
                                    context.SharedFonts[
                                        new XLFont(null, c.RichText.Phonetics)].
                                        FontId
                            };
                            if (c.RichText.Phonetics.Alignment != XLPhoneticAlignment.Left)
                                phoneticProperties.Alignment = c.RichText.Phonetics.Alignment.ToOpenXml();
                            if (c.RichText.Phonetics.Type != XLPhoneticType.FullWidthKatakana)
                                phoneticProperties.Type = c.RichText.Phonetics.Type.ToOpenXml();

                            sharedStringItem.Append(phoneticProperties);
                        }

                        sharedStringTablePart.SharedStringTable.Append(sharedStringItem);
                        sharedStringTablePart.SharedStringTable.Count += 1;
                        sharedStringTablePart.SharedStringTable.UniqueCount += 1;

                        newRichStrings.Add(c.RichText, stringId);
                        c.SharedStringId = stringId;

                        stringId++;
                    }
                }
                else
                {
                    if (newStrings.ContainsKey(c.Value.ToString()))
                        c.SharedStringId = newStrings[c.Value.ToString()];
                    else
                    {
                        var s = c.Value.ToString();
                        var sharedStringItem = new SharedStringItem();
                        var text = new Text { Text = XmlEncoder.EncodeString(s) };
                        if (!s.Trim().Equals(s))
                            text.Space = SpaceProcessingModeValues.Preserve;
                        sharedStringItem.Append(text);
                        sharedStringTablePart.SharedStringTable.Append(sharedStringItem);
                        sharedStringTablePart.SharedStringTable.Count += 1;
                        sharedStringTablePart.SharedStringTable.UniqueCount += 1;

                        newStrings.Add(c.Value.ToString(), stringId);
                        c.SharedStringId = stringId;

                        stringId++;
                    }
                }
            }
        }

        private static Run GetRun(IXLRichString rt)
        {
            var run = new Run();

            var runProperties = new RunProperties();

            var bold = rt.Bold ? new Bold() : null;
            var italic = rt.Italic ? new Italic() : null;
            var underline = rt.Underline != XLFontUnderlineValues.None
                ? new Underline { Val = rt.Underline.ToOpenXml() }
                : null;
            var strike = rt.Strikethrough ? new Strike() : null;
            var verticalAlignment = new VerticalTextAlignment
            { Val = rt.VerticalAlignment.ToOpenXml() };
            var shadow = rt.Shadow ? new Shadow() : null;
            var fontSize = new FontSize { Val = rt.FontSize };
            var color = GetNewColor(rt.FontColor);
            var fontName = new RunFont { Val = rt.FontName };
            var fontFamilyNumbering = new FontFamily { Val = (Int32)rt.FontFamilyNumbering };

            if (bold != null) runProperties.Append(bold);
            if (italic != null) runProperties.Append(italic);

            if (strike != null) runProperties.Append(strike);
            if (shadow != null) runProperties.Append(shadow);
            if (underline != null) runProperties.Append(underline);
            runProperties.Append(verticalAlignment);

            runProperties.Append(fontSize);
            runProperties.Append(color);
            runProperties.Append(fontName);
            runProperties.Append(fontFamilyNumbering);

            var text = new Text { Text = rt.Text };
            if (rt.Text.PreserveSpaces())
                text.Space = SpaceProcessingModeValues.Preserve;

            run.Append(runProperties);
            run.Append(text);
            return run;
        }

        private void DeleteCalculationChainPartContent(WorkbookPart workbookPart, SaveContext context)
        {
            if (workbookPart.CalculationChainPart != null)
                workbookPart.DeletePart(workbookPart.CalculationChainPart);
        }

        private void GenerateCalculationChainPartContent(WorkbookPart workbookPart, SaveContext context)
        {
            if (workbookPart.CalculationChainPart == null)
                workbookPart.AddNewPart<CalculationChainPart>(context.RelIdGenerator.GetNext(RelType.Workbook));

            if (workbookPart.CalculationChainPart.CalculationChain == null)
                workbookPart.CalculationChainPart.CalculationChain = new CalculationChain();

            var calculationChain = workbookPart.CalculationChainPart.CalculationChain;
            calculationChain.RemoveAllChildren<CalculationCell>();

            foreach (var worksheet in WorksheetsInternal)
            {
                var cellsWithoutFormulas = new HashSet<String>();
                foreach (var c in worksheet.Internals.CellsCollection.GetCells())
                {
                    if (String.IsNullOrWhiteSpace(c.FormulaA1))
                        cellsWithoutFormulas.Add(c.Address.ToStringRelative());
                    else
                    {
                        if (c.HasArrayFormula)
                        {
                            if (c.FormulaReference.FirstAddress.Equals(c.Address))
                            {
                                var cc = new CalculationCell
                                {
                                    CellReference = c.Address.ToString(),
                                    SheetId = worksheet.SheetId
                                };

                                if (c.FormulaReference == null)
                                    c.FormulaReference = c.AsRange().RangeAddress;

                                cc.Array = true;
                                calculationChain.AppendChild(cc);

                                foreach (var childCell in worksheet.Range(c.FormulaReference.ToString()).Cells())
                                {
                                    calculationChain.AppendChild(
                                        new CalculationCell
                                        {
                                            CellReference = childCell.Address.ToString(),
                                            SheetId = worksheet.SheetId,
                                            InChildChain = true
                                        }
                                    );
                                }
                            }
                        }
                        else
                        {
                            calculationChain.AppendChild(new CalculationCell
                            {
                                CellReference = c.Address.ToString(),
                                SheetId = worksheet.SheetId
                            });
                        }
                    }
                }

                // This part shouldn't be necessary anymore, but I'm keeping it in the DEBUG configuration until I'm 100% sure.

#if DEBUG
                var sheetCellReferences = calculationChain.Elements<CalculationCell>()
                    .Where(cc1 => cc1.SheetId != null)
                    .Select(cc1 => cc1.CellReference.Value)
                    .ToList();

                // Remove orphaned calc chain cells
                var cellsToRemove = calculationChain.Elements<CalculationCell>()
                    .Where(cc =>
                    {
                        return cc.SheetId == worksheet.SheetId
                                   && cellsWithoutFormulas.Contains(cc.CellReference.Value)
                               || cc.SheetId == null
                                   && cc.InChildChain == null
                                   && sheetCellReferences.Contains(cc.CellReference.Value);
                    })
                    .ToArray();

                // This shouldn't happen, because the calc chain should be correctly generated
                System.Diagnostics.Debug.Assert(!cellsToRemove.Any());

                foreach (var cc in cellsToRemove)
                {
                    calculationChain.RemoveChild(cc);
                }
#endif
            }

            if (!calculationChain.Any())
                workbookPart.DeletePart(workbookPart.CalculationChainPart);
        }

        private void GenerateThemePartContent(ThemePart themePart)
        {
            var theme1 = new Theme { Name = "Office Theme" };
            theme1.AddNamespaceDeclaration("a", "http://schemas.openxmlformats.org/drawingml/2006/main");

            var themeElements1 = new ThemeElements();

            var colorScheme1 = new ColorScheme { Name = "Office" };

            var dark1Color1 = new Dark1Color();
            var systemColor1 = new SystemColor
            {
                Val = SystemColorValues.WindowText,
                LastColor = Theme.Text1.Color.ToHex().Substring(2)
            };

            dark1Color1.AppendChild(systemColor1);

            var light1Color1 = new Light1Color();
            var systemColor2 = new SystemColor
            {
                Val = SystemColorValues.Window,
                LastColor = Theme.Background1.Color.ToHex().Substring(2)
            };

            light1Color1.AppendChild(systemColor2);

            var dark2Color1 = new Dark2Color();
            var rgbColorModelHex1 = new RgbColorModelHex { Val = Theme.Text2.Color.ToHex().Substring(2) };

            dark2Color1.AppendChild(rgbColorModelHex1);

            var light2Color1 = new Light2Color();
            var rgbColorModelHex2 = new RgbColorModelHex { Val = Theme.Background2.Color.ToHex().Substring(2) };

            light2Color1.AppendChild(rgbColorModelHex2);

            var accent1Color1 = new Accent1Color();
            var rgbColorModelHex3 = new RgbColorModelHex { Val = Theme.Accent1.Color.ToHex().Substring(2) };

            accent1Color1.AppendChild(rgbColorModelHex3);

            var accent2Color1 = new Accent2Color();
            var rgbColorModelHex4 = new RgbColorModelHex { Val = Theme.Accent2.Color.ToHex().Substring(2) };

            accent2Color1.AppendChild(rgbColorModelHex4);

            var accent3Color1 = new Accent3Color();
            var rgbColorModelHex5 = new RgbColorModelHex { Val = Theme.Accent3.Color.ToHex().Substring(2) };

            accent3Color1.AppendChild(rgbColorModelHex5);

            var accent4Color1 = new Accent4Color();
            var rgbColorModelHex6 = new RgbColorModelHex { Val = Theme.Accent4.Color.ToHex().Substring(2) };

            accent4Color1.AppendChild(rgbColorModelHex6);

            var accent5Color1 = new Accent5Color();
            var rgbColorModelHex7 = new RgbColorModelHex { Val = Theme.Accent5.Color.ToHex().Substring(2) };

            accent5Color1.AppendChild(rgbColorModelHex7);

            var accent6Color1 = new Accent6Color();
            var rgbColorModelHex8 = new RgbColorModelHex { Val = Theme.Accent6.Color.ToHex().Substring(2) };

            accent6Color1.AppendChild(rgbColorModelHex8);

            var hyperlink1 = new DocumentFormat.OpenXml.Drawing.Hyperlink();
            var rgbColorModelHex9 = new RgbColorModelHex { Val = Theme.Hyperlink.Color.ToHex().Substring(2) };

            hyperlink1.AppendChild(rgbColorModelHex9);

            var followedHyperlinkColor1 = new FollowedHyperlinkColor();
            var rgbColorModelHex10 = new RgbColorModelHex { Val = Theme.FollowedHyperlink.Color.ToHex().Substring(2) };

            followedHyperlinkColor1.AppendChild(rgbColorModelHex10);

            colorScheme1.AppendChild(dark1Color1);
            colorScheme1.AppendChild(light1Color1);
            colorScheme1.AppendChild(dark2Color1);
            colorScheme1.AppendChild(light2Color1);
            colorScheme1.AppendChild(accent1Color1);
            colorScheme1.AppendChild(accent2Color1);
            colorScheme1.AppendChild(accent3Color1);
            colorScheme1.AppendChild(accent4Color1);
            colorScheme1.AppendChild(accent5Color1);
            colorScheme1.AppendChild(accent6Color1);
            colorScheme1.AppendChild(hyperlink1);
            colorScheme1.AppendChild(followedHyperlinkColor1);

            var fontScheme2 = new FontScheme { Name = "Office" };

            var majorFont1 = new MajorFont();
            var latinFont1 = new LatinFont { Typeface = "Cambria" };
            var eastAsianFont1 = new EastAsianFont { Typeface = "" };
            var complexScriptFont1 = new ComplexScriptFont { Typeface = "" };
            var supplementalFont1 = new SupplementalFont { Script = "Jpan", Typeface = "ＭＳ Ｐゴシック" };
            var supplementalFont2 = new SupplementalFont { Script = "Hang", Typeface = "맑은 고딕" };
            var supplementalFont3 = new SupplementalFont { Script = "Hans", Typeface = "宋体" };
            var supplementalFont4 = new SupplementalFont { Script = "Hant", Typeface = "新細明體" };
            var supplementalFont5 = new SupplementalFont { Script = "Arab", Typeface = "Times New Roman" };
            var supplementalFont6 = new SupplementalFont { Script = "Hebr", Typeface = "Times New Roman" };
            var supplementalFont7 = new SupplementalFont { Script = "Thai", Typeface = "Tahoma" };
            var supplementalFont8 = new SupplementalFont { Script = "Ethi", Typeface = "Nyala" };
            var supplementalFont9 = new SupplementalFont { Script = "Beng", Typeface = "Vrinda" };
            var supplementalFont10 = new SupplementalFont { Script = "Gujr", Typeface = "Shruti" };
            var supplementalFont11 = new SupplementalFont { Script = "Khmr", Typeface = "MoolBoran" };
            var supplementalFont12 = new SupplementalFont { Script = "Knda", Typeface = "Tunga" };
            var supplementalFont13 = new SupplementalFont { Script = "Guru", Typeface = "Raavi" };
            var supplementalFont14 = new SupplementalFont { Script = "Cans", Typeface = "Euphemia" };
            var supplementalFont15 = new SupplementalFont { Script = "Cher", Typeface = "Plantagenet Cherokee" };
            var supplementalFont16 = new SupplementalFont { Script = "Yiii", Typeface = "Microsoft Yi Baiti" };
            var supplementalFont17 = new SupplementalFont { Script = "Tibt", Typeface = "Microsoft Himalaya" };
            var supplementalFont18 = new SupplementalFont { Script = "Thaa", Typeface = "MV Boli" };
            var supplementalFont19 = new SupplementalFont { Script = "Deva", Typeface = "Mangal" };
            var supplementalFont20 = new SupplementalFont { Script = "Telu", Typeface = "Gautami" };
            var supplementalFont21 = new SupplementalFont { Script = "Taml", Typeface = "Latha" };
            var supplementalFont22 = new SupplementalFont { Script = "Syrc", Typeface = "Estrangelo Edessa" };
            var supplementalFont23 = new SupplementalFont { Script = "Orya", Typeface = "Kalinga" };
            var supplementalFont24 = new SupplementalFont { Script = "Mlym", Typeface = "Kartika" };
            var supplementalFont25 = new SupplementalFont { Script = "Laoo", Typeface = "DokChampa" };
            var supplementalFont26 = new SupplementalFont { Script = "Sinh", Typeface = "Iskoola Pota" };
            var supplementalFont27 = new SupplementalFont { Script = "Mong", Typeface = "Mongolian Baiti" };
            var supplementalFont28 = new SupplementalFont { Script = "Viet", Typeface = "Times New Roman" };
            var supplementalFont29 = new SupplementalFont { Script = "Uigh", Typeface = "Microsoft Uighur" };

            majorFont1.AppendChild(latinFont1);
            majorFont1.AppendChild(eastAsianFont1);
            majorFont1.AppendChild(complexScriptFont1);
            majorFont1.AppendChild(supplementalFont1);
            majorFont1.AppendChild(supplementalFont2);
            majorFont1.AppendChild(supplementalFont3);
            majorFont1.AppendChild(supplementalFont4);
            majorFont1.AppendChild(supplementalFont5);
            majorFont1.AppendChild(supplementalFont6);
            majorFont1.AppendChild(supplementalFont7);
            majorFont1.AppendChild(supplementalFont8);
            majorFont1.AppendChild(supplementalFont9);
            majorFont1.AppendChild(supplementalFont10);
            majorFont1.AppendChild(supplementalFont11);
            majorFont1.AppendChild(supplementalFont12);
            majorFont1.AppendChild(supplementalFont13);
            majorFont1.AppendChild(supplementalFont14);
            majorFont1.AppendChild(supplementalFont15);
            majorFont1.AppendChild(supplementalFont16);
            majorFont1.AppendChild(supplementalFont17);
            majorFont1.AppendChild(supplementalFont18);
            majorFont1.AppendChild(supplementalFont19);
            majorFont1.AppendChild(supplementalFont20);
            majorFont1.AppendChild(supplementalFont21);
            majorFont1.AppendChild(supplementalFont22);
            majorFont1.AppendChild(supplementalFont23);
            majorFont1.AppendChild(supplementalFont24);
            majorFont1.AppendChild(supplementalFont25);
            majorFont1.AppendChild(supplementalFont26);
            majorFont1.AppendChild(supplementalFont27);
            majorFont1.AppendChild(supplementalFont28);
            majorFont1.AppendChild(supplementalFont29);

            var minorFont1 = new MinorFont();
            var latinFont2 = new LatinFont { Typeface = "Calibri" };
            var eastAsianFont2 = new EastAsianFont { Typeface = "" };
            var complexScriptFont2 = new ComplexScriptFont { Typeface = "" };
            var supplementalFont30 = new SupplementalFont { Script = "Jpan", Typeface = "ＭＳ Ｐゴシック" };
            var supplementalFont31 = new SupplementalFont { Script = "Hang", Typeface = "맑은 고딕" };
            var supplementalFont32 = new SupplementalFont { Script = "Hans", Typeface = "宋体" };
            var supplementalFont33 = new SupplementalFont { Script = "Hant", Typeface = "新細明體" };
            var supplementalFont34 = new SupplementalFont { Script = "Arab", Typeface = "Arial" };
            var supplementalFont35 = new SupplementalFont { Script = "Hebr", Typeface = "Arial" };
            var supplementalFont36 = new SupplementalFont { Script = "Thai", Typeface = "Tahoma" };
            var supplementalFont37 = new SupplementalFont { Script = "Ethi", Typeface = "Nyala" };
            var supplementalFont38 = new SupplementalFont { Script = "Beng", Typeface = "Vrinda" };
            var supplementalFont39 = new SupplementalFont { Script = "Gujr", Typeface = "Shruti" };
            var supplementalFont40 = new SupplementalFont { Script = "Khmr", Typeface = "DaunPenh" };
            var supplementalFont41 = new SupplementalFont { Script = "Knda", Typeface = "Tunga" };
            var supplementalFont42 = new SupplementalFont { Script = "Guru", Typeface = "Raavi" };
            var supplementalFont43 = new SupplementalFont { Script = "Cans", Typeface = "Euphemia" };
            var supplementalFont44 = new SupplementalFont { Script = "Cher", Typeface = "Plantagenet Cherokee" };
            var supplementalFont45 = new SupplementalFont { Script = "Yiii", Typeface = "Microsoft Yi Baiti" };
            var supplementalFont46 = new SupplementalFont { Script = "Tibt", Typeface = "Microsoft Himalaya" };
            var supplementalFont47 = new SupplementalFont { Script = "Thaa", Typeface = "MV Boli" };
            var supplementalFont48 = new SupplementalFont { Script = "Deva", Typeface = "Mangal" };
            var supplementalFont49 = new SupplementalFont { Script = "Telu", Typeface = "Gautami" };
            var supplementalFont50 = new SupplementalFont { Script = "Taml", Typeface = "Latha" };
            var supplementalFont51 = new SupplementalFont { Script = "Syrc", Typeface = "Estrangelo Edessa" };
            var supplementalFont52 = new SupplementalFont { Script = "Orya", Typeface = "Kalinga" };
            var supplementalFont53 = new SupplementalFont { Script = "Mlym", Typeface = "Kartika" };
            var supplementalFont54 = new SupplementalFont { Script = "Laoo", Typeface = "DokChampa" };
            var supplementalFont55 = new SupplementalFont { Script = "Sinh", Typeface = "Iskoola Pota" };
            var supplementalFont56 = new SupplementalFont { Script = "Mong", Typeface = "Mongolian Baiti" };
            var supplementalFont57 = new SupplementalFont { Script = "Viet", Typeface = "Arial" };
            var supplementalFont58 = new SupplementalFont { Script = "Uigh", Typeface = "Microsoft Uighur" };

            minorFont1.AppendChild(latinFont2);
            minorFont1.AppendChild(eastAsianFont2);
            minorFont1.AppendChild(complexScriptFont2);
            minorFont1.AppendChild(supplementalFont30);
            minorFont1.AppendChild(supplementalFont31);
            minorFont1.AppendChild(supplementalFont32);
            minorFont1.AppendChild(supplementalFont33);
            minorFont1.AppendChild(supplementalFont34);
            minorFont1.AppendChild(supplementalFont35);
            minorFont1.AppendChild(supplementalFont36);
            minorFont1.AppendChild(supplementalFont37);
            minorFont1.AppendChild(supplementalFont38);
            minorFont1.AppendChild(supplementalFont39);
            minorFont1.AppendChild(supplementalFont40);
            minorFont1.AppendChild(supplementalFont41);
            minorFont1.AppendChild(supplementalFont42);
            minorFont1.AppendChild(supplementalFont43);
            minorFont1.AppendChild(supplementalFont44);
            minorFont1.AppendChild(supplementalFont45);
            minorFont1.AppendChild(supplementalFont46);
            minorFont1.AppendChild(supplementalFont47);
            minorFont1.AppendChild(supplementalFont48);
            minorFont1.AppendChild(supplementalFont49);
            minorFont1.AppendChild(supplementalFont50);
            minorFont1.AppendChild(supplementalFont51);
            minorFont1.AppendChild(supplementalFont52);
            minorFont1.AppendChild(supplementalFont53);
            minorFont1.AppendChild(supplementalFont54);
            minorFont1.AppendChild(supplementalFont55);
            minorFont1.AppendChild(supplementalFont56);
            minorFont1.AppendChild(supplementalFont57);
            minorFont1.AppendChild(supplementalFont58);

            fontScheme2.AppendChild(majorFont1);
            fontScheme2.AppendChild(minorFont1);

            var formatScheme1 = new FormatScheme { Name = "Office" };

            var fillStyleList1 = new FillStyleList();

            var solidFill1 = new SolidFill();
            var schemeColor1 = new SchemeColor { Val = SchemeColorValues.PhColor };

            solidFill1.AppendChild(schemeColor1);

            var gradientFill1 = new GradientFill { RotateWithShape = true };

            var gradientStopList1 = new GradientStopList();

            var gradientStop1 = new GradientStop { Position = 0 };

            var schemeColor2 = new SchemeColor { Val = SchemeColorValues.PhColor };
            var tint1 = new Tint { Val = 50000 };
            var saturationModulation1 = new SaturationModulation { Val = 300000 };

            schemeColor2.AppendChild(tint1);
            schemeColor2.AppendChild(saturationModulation1);

            gradientStop1.AppendChild(schemeColor2);

            var gradientStop2 = new GradientStop { Position = 35000 };

            var schemeColor3 = new SchemeColor { Val = SchemeColorValues.PhColor };
            var tint2 = new Tint { Val = 37000 };
            var saturationModulation2 = new SaturationModulation { Val = 300000 };

            schemeColor3.AppendChild(tint2);
            schemeColor3.AppendChild(saturationModulation2);

            gradientStop2.AppendChild(schemeColor3);

            var gradientStop3 = new GradientStop { Position = 100000 };

            var schemeColor4 = new SchemeColor { Val = SchemeColorValues.PhColor };
            var tint3 = new Tint { Val = 15000 };
            var saturationModulation3 = new SaturationModulation { Val = 350000 };

            schemeColor4.AppendChild(tint3);
            schemeColor4.AppendChild(saturationModulation3);

            gradientStop3.AppendChild(schemeColor4);

            gradientStopList1.AppendChild(gradientStop1);
            gradientStopList1.AppendChild(gradientStop2);
            gradientStopList1.AppendChild(gradientStop3);
            var linearGradientFill1 = new LinearGradientFill { Angle = 16200000, Scaled = true };

            gradientFill1.AppendChild(gradientStopList1);
            gradientFill1.AppendChild(linearGradientFill1);

            var gradientFill2 = new GradientFill { RotateWithShape = true };

            var gradientStopList2 = new GradientStopList();

            var gradientStop4 = new GradientStop { Position = 0 };

            var schemeColor5 = new SchemeColor { Val = SchemeColorValues.PhColor };
            var shade1 = new Shade { Val = 51000 };
            var saturationModulation4 = new SaturationModulation { Val = 130000 };

            schemeColor5.AppendChild(shade1);
            schemeColor5.AppendChild(saturationModulation4);

            gradientStop4.AppendChild(schemeColor5);

            var gradientStop5 = new GradientStop { Position = 80000 };

            var schemeColor6 = new SchemeColor { Val = SchemeColorValues.PhColor };
            var shade2 = new Shade { Val = 93000 };
            var saturationModulation5 = new SaturationModulation { Val = 130000 };

            schemeColor6.AppendChild(shade2);
            schemeColor6.AppendChild(saturationModulation5);

            gradientStop5.AppendChild(schemeColor6);

            var gradientStop6 = new GradientStop { Position = 100000 };

            var schemeColor7 = new SchemeColor { Val = SchemeColorValues.PhColor };
            var shade3 = new Shade { Val = 94000 };
            var saturationModulation6 = new SaturationModulation { Val = 135000 };

            schemeColor7.AppendChild(shade3);
            schemeColor7.AppendChild(saturationModulation6);

            gradientStop6.AppendChild(schemeColor7);

            gradientStopList2.AppendChild(gradientStop4);
            gradientStopList2.AppendChild(gradientStop5);
            gradientStopList2.AppendChild(gradientStop6);
            var linearGradientFill2 = new LinearGradientFill { Angle = 16200000, Scaled = false };

            gradientFill2.AppendChild(gradientStopList2);
            gradientFill2.AppendChild(linearGradientFill2);

            fillStyleList1.AppendChild(solidFill1);
            fillStyleList1.AppendChild(gradientFill1);
            fillStyleList1.AppendChild(gradientFill2);

            var lineStyleList1 = new LineStyleList();

            var outline1 = new Outline
            {
                Width = 9525,
                CapType = LineCapValues.Flat,
                CompoundLineType = CompoundLineValues.Single,
                Alignment = PenAlignmentValues.Center
            };

            var solidFill2 = new SolidFill();

            var schemeColor8 = new SchemeColor { Val = SchemeColorValues.PhColor };
            var shade4 = new Shade { Val = 95000 };
            var saturationModulation7 = new SaturationModulation { Val = 105000 };

            schemeColor8.AppendChild(shade4);
            schemeColor8.AppendChild(saturationModulation7);

            solidFill2.AppendChild(schemeColor8);
            var presetDash1 = new PresetDash { Val = PresetLineDashValues.Solid };

            outline1.AppendChild(solidFill2);
            outline1.AppendChild(presetDash1);

            var outline2 = new Outline
            {
                Width = 25400,
                CapType = LineCapValues.Flat,
                CompoundLineType = CompoundLineValues.Single,
                Alignment = PenAlignmentValues.Center
            };

            var solidFill3 = new SolidFill();
            var schemeColor9 = new SchemeColor { Val = SchemeColorValues.PhColor };

            solidFill3.AppendChild(schemeColor9);
            var presetDash2 = new PresetDash { Val = PresetLineDashValues.Solid };

            outline2.AppendChild(solidFill3);
            outline2.AppendChild(presetDash2);

            var outline3 = new Outline
            {
                Width = 38100,
                CapType = LineCapValues.Flat,
                CompoundLineType = CompoundLineValues.Single,
                Alignment = PenAlignmentValues.Center
            };

            var solidFill4 = new SolidFill();
            var schemeColor10 = new SchemeColor { Val = SchemeColorValues.PhColor };

            solidFill4.AppendChild(schemeColor10);
            var presetDash3 = new PresetDash { Val = PresetLineDashValues.Solid };

            outline3.AppendChild(solidFill4);
            outline3.AppendChild(presetDash3);

            lineStyleList1.AppendChild(outline1);
            lineStyleList1.AppendChild(outline2);
            lineStyleList1.AppendChild(outline3);

            var effectStyleList1 = new EffectStyleList();

            var effectStyle1 = new EffectStyle();

            var effectList1 = new EffectList();

            var outerShadow1 = new OuterShadow
            {
                BlurRadius = 40000L,
                Distance = 20000L,
                Direction = 5400000,
                RotateWithShape = false
            };

            var rgbColorModelHex11 = new RgbColorModelHex { Val = "000000" };
            var alpha1 = new Alpha { Val = 38000 };

            rgbColorModelHex11.AppendChild(alpha1);

            outerShadow1.AppendChild(rgbColorModelHex11);

            effectList1.AppendChild(outerShadow1);

            effectStyle1.AppendChild(effectList1);

            var effectStyle2 = new EffectStyle();

            var effectList2 = new EffectList();

            var outerShadow2 = new OuterShadow
            {
                BlurRadius = 40000L,
                Distance = 23000L,
                Direction = 5400000,
                RotateWithShape = false
            };

            var rgbColorModelHex12 = new RgbColorModelHex { Val = "000000" };
            var alpha2 = new Alpha { Val = 35000 };

            rgbColorModelHex12.AppendChild(alpha2);

            outerShadow2.AppendChild(rgbColorModelHex12);

            effectList2.AppendChild(outerShadow2);

            effectStyle2.AppendChild(effectList2);

            var effectStyle3 = new EffectStyle();

            var effectList3 = new EffectList();

            var outerShadow3 = new OuterShadow
            {
                BlurRadius = 40000L,
                Distance = 23000L,
                Direction = 5400000,
                RotateWithShape = false
            };

            var rgbColorModelHex13 = new RgbColorModelHex { Val = "000000" };
            var alpha3 = new Alpha { Val = 35000 };

            rgbColorModelHex13.AppendChild(alpha3);

            outerShadow3.AppendChild(rgbColorModelHex13);

            effectList3.AppendChild(outerShadow3);

            var scene3DType1 = new Scene3DType();

            var camera1 = new Camera { Preset = PresetCameraValues.OrthographicFront };
            var rotation1 = new Rotation { Latitude = 0, Longitude = 0, Revolution = 0 };

            camera1.AppendChild(rotation1);

            var lightRig1 = new LightRig { Rig = LightRigValues.ThreePoints, Direction = LightRigDirectionValues.Top };
            var rotation2 = new Rotation { Latitude = 0, Longitude = 0, Revolution = 1200000 };

            lightRig1.AppendChild(rotation2);

            scene3DType1.AppendChild(camera1);
            scene3DType1.AppendChild(lightRig1);

            var shape3DType1 = new Shape3DType();
            var bevelTop1 = new BevelTop { Width = 63500L, Height = 25400L };

            shape3DType1.AppendChild(bevelTop1);

            effectStyle3.AppendChild(effectList3);
            effectStyle3.AppendChild(scene3DType1);
            effectStyle3.AppendChild(shape3DType1);

            effectStyleList1.AppendChild(effectStyle1);
            effectStyleList1.AppendChild(effectStyle2);
            effectStyleList1.AppendChild(effectStyle3);

            var backgroundFillStyleList1 = new BackgroundFillStyleList();

            var solidFill5 = new SolidFill();
            var schemeColor11 = new SchemeColor { Val = SchemeColorValues.PhColor };

            solidFill5.AppendChild(schemeColor11);

            var gradientFill3 = new GradientFill { RotateWithShape = true };

            var gradientStopList3 = new GradientStopList();

            var gradientStop7 = new GradientStop { Position = 0 };

            var schemeColor12 = new SchemeColor { Val = SchemeColorValues.PhColor };
            var tint4 = new Tint { Val = 40000 };
            var saturationModulation8 = new SaturationModulation { Val = 350000 };

            schemeColor12.AppendChild(tint4);
            schemeColor12.AppendChild(saturationModulation8);

            gradientStop7.AppendChild(schemeColor12);

            var gradientStop8 = new GradientStop { Position = 40000 };

            var schemeColor13 = new SchemeColor { Val = SchemeColorValues.PhColor };
            var tint5 = new Tint { Val = 45000 };
            var shade5 = new Shade { Val = 99000 };
            var saturationModulation9 = new SaturationModulation { Val = 350000 };

            schemeColor13.AppendChild(tint5);
            schemeColor13.AppendChild(shade5);
            schemeColor13.AppendChild(saturationModulation9);

            gradientStop8.AppendChild(schemeColor13);

            var gradientStop9 = new GradientStop { Position = 100000 };

            var schemeColor14 = new SchemeColor { Val = SchemeColorValues.PhColor };
            var shade6 = new Shade { Val = 20000 };
            var saturationModulation10 = new SaturationModulation { Val = 255000 };

            schemeColor14.AppendChild(shade6);
            schemeColor14.AppendChild(saturationModulation10);

            gradientStop9.AppendChild(schemeColor14);

            gradientStopList3.AppendChild(gradientStop7);
            gradientStopList3.AppendChild(gradientStop8);
            gradientStopList3.AppendChild(gradientStop9);

            var pathGradientFill1 = new PathGradientFill { Path = PathShadeValues.Circle };
            var fillToRectangle1 = new FillToRectangle { Left = 50000, Top = -80000, Right = 50000, Bottom = 180000 };

            pathGradientFill1.AppendChild(fillToRectangle1);

            gradientFill3.AppendChild(gradientStopList3);
            gradientFill3.AppendChild(pathGradientFill1);

            var gradientFill4 = new GradientFill { RotateWithShape = true };

            var gradientStopList4 = new GradientStopList();

            var gradientStop10 = new GradientStop { Position = 0 };

            var schemeColor15 = new SchemeColor { Val = SchemeColorValues.PhColor };
            var tint6 = new Tint { Val = 80000 };
            var saturationModulation11 = new SaturationModulation { Val = 300000 };

            schemeColor15.AppendChild(tint6);
            schemeColor15.AppendChild(saturationModulation11);

            gradientStop10.AppendChild(schemeColor15);

            var gradientStop11 = new GradientStop { Position = 100000 };

            var schemeColor16 = new SchemeColor { Val = SchemeColorValues.PhColor };
            var shade7 = new Shade { Val = 30000 };
            var saturationModulation12 = new SaturationModulation { Val = 200000 };

            schemeColor16.AppendChild(shade7);
            schemeColor16.AppendChild(saturationModulation12);

            gradientStop11.AppendChild(schemeColor16);

            gradientStopList4.AppendChild(gradientStop10);
            gradientStopList4.AppendChild(gradientStop11);

            var pathGradientFill2 = new PathGradientFill { Path = PathShadeValues.Circle };
            var fillToRectangle2 = new FillToRectangle { Left = 50000, Top = 50000, Right = 50000, Bottom = 50000 };

            pathGradientFill2.AppendChild(fillToRectangle2);

            gradientFill4.AppendChild(gradientStopList4);
            gradientFill4.AppendChild(pathGradientFill2);

            backgroundFillStyleList1.AppendChild(solidFill5);
            backgroundFillStyleList1.AppendChild(gradientFill3);
            backgroundFillStyleList1.AppendChild(gradientFill4);

            formatScheme1.AppendChild(fillStyleList1);
            formatScheme1.AppendChild(lineStyleList1);
            formatScheme1.AppendChild(effectStyleList1);
            formatScheme1.AppendChild(backgroundFillStyleList1);

            themeElements1.AppendChild(colorScheme1);
            themeElements1.AppendChild(fontScheme2);
            themeElements1.AppendChild(formatScheme1);
            var objectDefaults1 = new ObjectDefaults();
            var extraColorSchemeList1 = new ExtraColorSchemeList();

            theme1.AppendChild(themeElements1);
            theme1.AppendChild(objectDefaults1);
            theme1.AppendChild(extraColorSchemeList1);

            themePart.Theme = theme1;
        }

        private void GenerateCustomFilePropertiesPartContent(CustomFilePropertiesPart customFilePropertiesPart1)
        {
            var properties2 = new DocumentFormat.OpenXml.CustomProperties.Properties();
            properties2.AddNamespaceDeclaration("vt",
                "http://schemas.openxmlformats.org/officeDocument/2006/docPropsVTypes");
            var propertyId = 1;
            foreach (var p in CustomProperties)
            {
                propertyId++;
                var customDocumentProperty = new CustomDocumentProperty
                {
                    FormatId = "{D5CDD505-2E9C-101B-9397-08002B2CF9AE}",
                    PropertyId = propertyId,
                    Name = p.Name
                };
                if (p.Type == XLCustomPropertyType.Text)
                {
                    var vTlpwstr1 = new VTLPWSTR { Text = p.GetValue<string>() };
                    customDocumentProperty.AppendChild(vTlpwstr1);
                }
                else if (p.Type == XLCustomPropertyType.Date)
                {
                    var vTFileTime1 = new VTFileTime
                    {
                        Text =
                            p.GetValue<DateTime>().ToUniversalTime().ToString(
                                "yyyy'-'MM'-'dd'T'HH':'mm':'ss'Z'")
                    };
                    customDocumentProperty.AppendChild(vTFileTime1);
                }
                else if (p.Type == XLCustomPropertyType.Number)
                {
                    var vTDouble1 = new VTDouble
                    {
                        Text = p.GetValue<Double>().ToInvariantString()
                    };
                    customDocumentProperty.AppendChild(vTDouble1);
                }
                else
                {
                    var vTBool1 = new VTBool { Text = p.GetValue<Boolean>().ToString().ToLower() };
                    customDocumentProperty.AppendChild(vTBool1);
                }
                properties2.AppendChild(customDocumentProperty);
            }

            customFilePropertiesPart1.Properties = properties2;
        }

        private void SetPackageProperties(OpenXmlPackage document)
        {
            var created = Properties.Created == DateTime.MinValue ? DateTime.Now : Properties.Created;
            var modified = Properties.Modified == DateTime.MinValue ? DateTime.Now : Properties.Modified;
            document.PackageProperties.Created = created;
            document.PackageProperties.Modified = modified;
            document.PackageProperties.LastModifiedBy = Properties.LastModifiedBy;

            document.PackageProperties.Creator = Properties.Author;
            document.PackageProperties.Title = Properties.Title;
            document.PackageProperties.Subject = Properties.Subject;
            document.PackageProperties.Category = Properties.Category;
            document.PackageProperties.Keywords = Properties.Keywords;
            document.PackageProperties.Description = Properties.Comments;
            document.PackageProperties.ContentStatus = Properties.Status;
        }

        private static string GetTableName(String originalTableName, SaveContext context)
        {
            var tableName = originalTableName.RemoveSpecialCharacters();
            var name = tableName;
            if (context.TableNames.Contains(name))
            {
                var i = 1;
                name = tableName + i.ToInvariantString();
                while (context.TableNames.Contains(name))
                {
                    i++;
                    name = tableName + i.ToInvariantString();
                }
            }

            context.TableNames.Add(name);
            return name;
        }

        private static void GenerateTableDefinitionPartContent(TableDefinitionPart tableDefinitionPart, XLTable xlTable,
            SaveContext context)
        {
            context.TableId++;
            var reference = xlTable.RangeAddress.FirstAddress + ":" + xlTable.RangeAddress.LastAddress;
            var tableName = GetTableName(xlTable.Name, context);
            var table = new Table
            {
                Id = context.TableId,
                Name = tableName,
                DisplayName = tableName,
                Reference = reference
            };

            if (!xlTable.ShowHeaderRow)
                table.HeaderRowCount = 0;

            if (xlTable.ShowTotalsRow)
                table.TotalsRowCount = 1;
            else
                table.TotalsRowShown = false;

            var tableColumns1 = new TableColumns { Count = (UInt32)xlTable.ColumnCount() };

            UInt32 columnId = 0;
            foreach (var xlField in xlTable.Fields)
            {
                columnId++;
                var fieldName = xlField.Name;
                var tableColumn1 = new TableColumn
                {
                    Id = columnId,
                    Name = fieldName.Replace("_x000a_", "_x005f_x000a_").Replace(Environment.NewLine, "_x000a_")
                };
                if (xlTable.ShowTotalsRow)
                {
                    if (xlField.TotalsRowFunction != XLTotalsRowFunction.None)
                    {
                        tableColumn1.TotalsRowFunction = xlField.TotalsRowFunction.ToOpenXml();

                        if (xlField.TotalsRowFunction == XLTotalsRowFunction.Custom)
                            tableColumn1.TotalsRowFormula = new TotalsRowFormula(xlField.TotalsRowFormulaA1);
                    }

                    if (!String.IsNullOrWhiteSpace(xlField.TotalsRowLabel))
                        tableColumn1.TotalsRowLabel = xlField.TotalsRowLabel;
                }
                tableColumns1.AppendChild(tableColumn1);
            }

            var tableStyleInfo1 = new TableStyleInfo
            {
                ShowFirstColumn = xlTable.EmphasizeFirstColumn,
                ShowLastColumn = xlTable.EmphasizeLastColumn,
                ShowRowStripes = xlTable.ShowRowStripes,
                ShowColumnStripes = xlTable.ShowColumnStripes
            };

            if (xlTable.Theme != XLTableTheme.None)
                tableStyleInfo1.Name = xlTable.Theme.Name;

            if (xlTable.ShowAutoFilter)
            {
                var autoFilter1 = new AutoFilter();
                if (xlTable.ShowTotalsRow)
                {
                    xlTable.AutoFilter.Range = xlTable.Worksheet.Range(
                        xlTable.RangeAddress.FirstAddress.RowNumber, xlTable.RangeAddress.FirstAddress.ColumnNumber,
                        xlTable.RangeAddress.LastAddress.RowNumber - 1, xlTable.RangeAddress.LastAddress.ColumnNumber);
                }
                else
                    xlTable.AutoFilter.Range = xlTable.Worksheet.Range(xlTable.RangeAddress);

                PopulateAutoFilter(xlTable.AutoFilter, autoFilter1);

                table.AppendChild(autoFilter1);
            }

            table.AppendChild(tableColumns1);
            table.AppendChild(tableStyleInfo1);

            tableDefinitionPart.Table = table;
        }

        private static void GeneratePivotTables(WorkbookPart workbookPart, WorksheetPart worksheetPart,
            XLWorksheet xlWorksheet,
            SaveContext context)
        {
            PivotCaches pivotCaches;
            uint cacheId = 0;
            if (workbookPart.Workbook.PivotCaches == null)
                pivotCaches = workbookPart.Workbook.InsertAfter(new PivotCaches(), workbookPart.Workbook.CalculationProperties);
            else
            {
                pivotCaches = workbookPart.Workbook.PivotCaches;
                if (pivotCaches.Any())
                    cacheId = pivotCaches.Cast<PivotCache>().Max(pc => pc.CacheId.Value) + 1;
            }

            foreach (var pt in xlWorksheet.PivotTables.Cast<XLPivotTable>())
            {
                // TODO: Avoid duplicate pivot caches of same source range

                var workbookCacheRelId = pt.WorkbookCacheRelId;
                PivotCache pivotCache;
                PivotTableCacheDefinitionPart pivotTableCacheDefinitionPart;
                if (!String.IsNullOrWhiteSpace(pt.WorkbookCacheRelId))
                {
                    pivotCache = pivotCaches.Cast<PivotCache>().Single(pc => pc.Id.Value == pt.WorkbookCacheRelId);
                    pivotTableCacheDefinitionPart = workbookPart.GetPartById(pt.WorkbookCacheRelId) as PivotTableCacheDefinitionPart;
                }
                else
                {
                    workbookCacheRelId = context.RelIdGenerator.GetNext(RelType.Workbook);
                    pivotCache = new PivotCache { CacheId = cacheId++, Id = workbookCacheRelId };
                    pivotTableCacheDefinitionPart = workbookPart.AddNewPart<PivotTableCacheDefinitionPart>(workbookCacheRelId);
                }

                GeneratePivotTableCacheDefinitionPartContent(pivotTableCacheDefinitionPart, pt);

                if (String.IsNullOrWhiteSpace(pt.WorkbookCacheRelId))
                    pivotCaches.AppendChild(pivotCache);

                PivotTablePart pivotTablePart;
                if (String.IsNullOrWhiteSpace(pt.RelId))
                    pivotTablePart = worksheetPart.AddNewPart<PivotTablePart>(context.RelIdGenerator.GetNext(RelType.Workbook));
                else
                    pivotTablePart = worksheetPart.GetPartById(pt.RelId) as PivotTablePart;

                GeneratePivotTablePartContent(pivotTablePart, pt, pivotCache.CacheId, context);

                if (String.IsNullOrWhiteSpace(pt.RelId))
                    pivotTablePart.AddPart(pivotTableCacheDefinitionPart, context.RelIdGenerator.GetNext(RelType.Workbook));
            }
        }

        // Generates content of pivotTableCacheDefinitionPart
        private static void GeneratePivotTableCacheDefinitionPartContent(
            PivotTableCacheDefinitionPart pivotTableCacheDefinitionPart, IXLPivotTable pt)
        {
            var source = pt.SourceRange;

            var pivotCacheDefinition = new PivotCacheDefinition
            {
                Id = "rId1",
                SaveData = pt.SaveSourceData,
                RefreshOnLoad = true //pt.RefreshDataOnOpen
            };
            if (pt.ItemsToRetainPerField == XLItemsToRetain.None)
                pivotCacheDefinition.MissingItemsLimit = 0U;
            else if (pt.ItemsToRetainPerField == XLItemsToRetain.Max)
                pivotCacheDefinition.MissingItemsLimit = XLHelper.MaxRowNumber;

            pivotCacheDefinition.AddNamespaceDeclaration("r",
                "http://schemas.openxmlformats.org/officeDocument/2006/relationships");

            var cacheSource = new CacheSource { Type = SourceValues.Worksheet };
            cacheSource.AppendChild(new WorksheetSource { Name = source.ToString() });

            var cacheFields = new CacheFields();

            foreach (var c in source.Columns())
            {
                var columnNumber = c.ColumnNumber();
                var columnName = c.FirstCell().Value.ToString();
                var xlpf = pt.Fields.Add(columnName);

                var field =
                    pt.RowLabels.Union(pt.ColumnLabels).Union(pt.ReportFilters).FirstOrDefault(f => f.SourceName == columnName);
                if (field != null)
                {
                    xlpf.CustomName = field.CustomName;
                    xlpf.Subtotals.AddRange(field.Subtotals);
                }

                var sharedItems = new SharedItems();

                var onlyNumbers =
                    !source.Cells().Any(
                        cell =>
                            cell.Address.ColumnNumber == columnNumber &&
                            cell.Address.RowNumber > source.FirstRow().RowNumber() && cell.DataType != XLCellValues.Number);
                if (onlyNumbers)
                {
                    sharedItems = new SharedItems
                    { ContainsSemiMixedTypes = false, ContainsString = false, ContainsNumber = true };
                }
                else
                {
                    foreach (var cellValue in source.Cells()
                        .Where(cell => cell.Address.ColumnNumber == columnNumber && cell.Address.RowNumber > source.FirstRow().RowNumber())
                        .Select(cell => cell.Value.ToString())
                        .Where(cellValue => !xlpf.SharedStrings.Select(ss => ss.ToLower()).Contains(cellValue.ToLower())))
                    {
                        xlpf.SharedStrings.Add(cellValue);
                    }

                    foreach (var li in xlpf.SharedStrings)
                    {
                        sharedItems.AppendChild(new StringItem { Val = li });
                    }
                }

                var cacheField = new CacheField { Name = xlpf.SourceName };
                cacheField.AppendChild(sharedItems);
                cacheFields.AppendChild(cacheField);
            }

            pivotCacheDefinition.AppendChild(cacheSource);
            pivotCacheDefinition.AppendChild(cacheFields);

            pivotTableCacheDefinitionPart.PivotCacheDefinition = pivotCacheDefinition;

            var pivotTableCacheRecordsPart = pivotTableCacheDefinitionPart.GetPartsOfType<PivotTableCacheRecordsPart>().Any() ?
                pivotTableCacheDefinitionPart.GetPartsOfType<PivotTableCacheRecordsPart>().First() :
                pivotTableCacheDefinitionPart.AddNewPart<PivotTableCacheRecordsPart>("rId1");

            var pivotCacheRecords = new PivotCacheRecords();
            pivotCacheRecords.AddNamespaceDeclaration("r",
                "http://schemas.openxmlformats.org/officeDocument/2006/relationships");
            pivotTableCacheRecordsPart.PivotCacheRecords = pivotCacheRecords;
        }

        // Generates content of pivotTablePart
        private static void GeneratePivotTablePartContent(PivotTablePart pivotTablePart, IXLPivotTable pt, uint cacheId, SaveContext context)
        {
            var pivotTableDefinition = new PivotTableDefinition
            {
                Name = pt.Name,
                CacheId = cacheId,
                DataCaption = "Values",
                MergeItem = GetBooleanValue(pt.MergeAndCenterWithLabels, true),
                Indent = Convert.ToUInt32(pt.RowLabelIndent),
                PageOverThenDown = (pt.FilterAreaOrder == XLFilterAreaOrder.OverThenDown),
                PageWrap = Convert.ToUInt32(pt.FilterFieldsPageWrap),
                ShowError = String.IsNullOrEmpty(pt.ErrorValueReplacement),
                UseAutoFormatting = GetBooleanValue(pt.AutofitColumns, true),
                PreserveFormatting = GetBooleanValue(pt.PreserveCellFormatting, true),
                RowGrandTotals = GetBooleanValue(pt.ShowGrandTotalsRows, true),
                ColumnGrandTotals = GetBooleanValue(pt.ShowGrandTotalsColumns, true),
                SubtotalHiddenItems = GetBooleanValue(pt.FilteredItemsInSubtotals, true),
                MultipleFieldFilters = GetBooleanValue(pt.AllowMultipleFilters, true),
                CustomListSort = GetBooleanValue(pt.UseCustomListsForSorting, true),
                ShowDrill = GetBooleanValue(pt.ShowExpandCollapseButtons, true),
                ShowDataTips = GetBooleanValue(pt.ShowContextualTooltips, true),
                ShowMemberPropertyTips = GetBooleanValue(pt.ShowPropertiesInTooltips, true),
                ShowHeaders = GetBooleanValue(pt.DisplayCaptionsAndDropdowns, true),
                GridDropZones = GetBooleanValue(pt.ClassicPivotTableLayout, false),
                ShowEmptyRow = GetBooleanValue(pt.ShowEmptyItemsOnRows, true),
                ShowEmptyColumn = GetBooleanValue(pt.ShowEmptyItemsOnColumns, true),
                ShowItems = GetBooleanValue(pt.DisplayItemLabels, true),
                FieldListSortAscending = GetBooleanValue(pt.SortFieldsAtoZ, true),
                PrintDrill = GetBooleanValue(pt.PrintExpandCollapsedButtons, true),
                ItemPrintTitles = GetBooleanValue(pt.RepeatRowLabels, true),
                FieldPrintTitles = GetBooleanValue(pt.PrintTitles, true),
                EnableDrill = GetBooleanValue(pt.EnableShowDetails, true)
            };

            if (pt.EmptyCellReplacement != null)
            {
                pivotTableDefinition.ShowMissing = true;
                pivotTableDefinition.MissingCaption = pt.EmptyCellReplacement;
            }
            else
            {
                pivotTableDefinition.ShowMissing = false;
            }

            if (pt.ErrorValueReplacement != null)
            {
                pivotTableDefinition.ShowError = true;
                pivotTableDefinition.ErrorCaption = pt.ErrorValueReplacement;
            }
            else
            {
                pivotTableDefinition.ShowError = false;
            }

            var location = new Location
            {
                Reference = pt.TargetCell.Address.ToString(),
                FirstHeaderRow = 1U,
                FirstDataRow = 1U,
                FirstDataColumn = 1U
            };

            var rowFields = new RowFields();
            var columnFields = new ColumnFields();
            var rowItems = new RowItems();
            var columnItems = new ColumnItems();
            var pageFields = new PageFields { Count = (uint)pt.ReportFilters.Count() };
            var pivotFields = new PivotFields { Count = Convert.ToUInt32(pt.SourceRange.ColumnCount()) };

            foreach (var xlpf in pt.Fields.OrderBy(f => pt.RowLabels.Any(p => p.SourceName == f.SourceName) ? pt.RowLabels.IndexOf(f) : Int32.MaxValue))
            {
                if (pt.RowLabels.Any(p => p.SourceName == xlpf.SourceName))
                {
                    var f = new Field { Index = pt.Fields.IndexOf(xlpf) };
                    rowFields.AppendChild(f);

                    for (var i = 0; i < xlpf.SharedStrings.Count; i++)
                    {
                        var rowItem = new RowItem();
                        rowItem.AppendChild(new MemberPropertyIndex { Val = i });
                        rowItems.AppendChild(rowItem);
                    }

                    var rowItemTotal = new RowItem { ItemType = ItemValues.Grand };
                    rowItemTotal.AppendChild(new MemberPropertyIndex());
                    rowItems.AppendChild(rowItemTotal);
                }
                else if (pt.ColumnLabels.Any(p => p.SourceName == xlpf.SourceName))
                {
                    var f = new Field { Index = pt.Fields.IndexOf(xlpf) };
                    columnFields.AppendChild(f);

                    for (var i = 0; i < xlpf.SharedStrings.Count; i++)
                    {
                        var rowItem = new RowItem();
                        rowItem.AppendChild(new MemberPropertyIndex { Val = i });
                        columnItems.AppendChild(rowItem);
                    }

                    var rowItemTotal = new RowItem { ItemType = ItemValues.Grand };
                    rowItemTotal.AppendChild(new MemberPropertyIndex());
                    columnItems.AppendChild(rowItemTotal);
                }
            }

            if (pt.Values.Count() > 1)
            {
                // -2 is the sentinal value for "Values"
                if (pt.ColumnLabels.Any(cl => cl.SourceName == XLConstants.PivotTableValuesSentinalLabel))
                    columnFields.AppendChild(new Field { Index = -2 });
                else if (pt.RowLabels.Any(rl => rl.SourceName == XLConstants.PivotTableValuesSentinalLabel))
                {
                    pivotTableDefinition.DataOnRows = true;
                    rowFields.AppendChild(new Field { Index = -2 });
                }
            }

            foreach (var xlpf in pt.Fields)
            {
                IXLPivotField labelField = null;
                var pf = new PivotField { ShowAll = false, Name = xlpf.CustomName };

                switch (pt.Subtotals)
                {
                    case XLPivotSubtotals.DoNotShow:
                        pf.DefaultSubtotal = false;
                        break;
                    case XLPivotSubtotals.AtBottom:
                        pf.DefaultSubtotal = true;
                        pf.SubtotalTop = false;
                        break;
                    case XLPivotSubtotals.AtTop:
                        pf.DefaultSubtotal = true;
                        pf.SubtotalTop = true;
                        break;
                }

                if (pt.RowLabels.Any(p => p.SourceName == xlpf.SourceName))
                {
                    labelField = pt.RowLabels.Single(p => p.SourceName == xlpf.SourceName);
                    pf.Axis = PivotTableAxisValues.AxisRow;
                }
                else if (pt.ColumnLabels.Any(p => p.SourceName == xlpf.SourceName))
                {
                    labelField = pt.ColumnLabels.Single(p => p.SourceName == xlpf.SourceName);
                    pf.Axis = PivotTableAxisValues.AxisColumn;
                }
                else if (pt.ReportFilters.Any(p => p.SourceName == xlpf.SourceName))
                {
                    location.ColumnsPerPage = 1;
                    location.RowPageCount = 1;
                    pf.Axis = PivotTableAxisValues.AxisPage;
                    pageFields.AppendChild(new PageField { Hierarchy = -1, Field = pt.Fields.IndexOf(xlpf) });
                }

                if (pt.Values.Any(p => p.SourceName == xlpf.SourceName))
                    pf.DataField = true;

                var fieldItems = new Items();

                if (xlpf.SharedStrings.Any())
                {
                    for (uint i = 0; i < xlpf.SharedStrings.Count; i++)
                    {
                        var item = new Item { Index = i };
                        if (labelField != null && labelField.Collapsed)
                            item.HideDetails = BooleanValue.FromBoolean(false);
                        fieldItems.AppendChild(item);
                    }
                }

                if (xlpf.Subtotals.Any())
                {
                    foreach (var subtotal in xlpf.Subtotals)
                    {
                        var itemSubtotal = new Item();
                        switch (subtotal)
                        {
                            case XLSubtotalFunction.Average:
                                pf.AverageSubTotal = true;
                                itemSubtotal.ItemType = ItemValues.Average;
                                break;

                            case XLSubtotalFunction.Count:
                                pf.CountASubtotal = true;
                                itemSubtotal.ItemType = ItemValues.CountA;
                                break;

                            case XLSubtotalFunction.CountNumbers:
                                pf.CountSubtotal = true;
                                itemSubtotal.ItemType = ItemValues.Count;
                                break;

                            case XLSubtotalFunction.Maximum:
                                pf.MaxSubtotal = true;
                                itemSubtotal.ItemType = ItemValues.Maximum;
                                break;

                            case XLSubtotalFunction.Minimum:
                                pf.MinSubtotal = true;
                                itemSubtotal.ItemType = ItemValues.Minimum;
                                break;

                            case XLSubtotalFunction.PopulationStandardDeviation:
                                pf.ApplyStandardDeviationPInSubtotal = true;
                                itemSubtotal.ItemType = ItemValues.StandardDeviationP;
                                break;

                            case XLSubtotalFunction.PopulationVariance:
                                pf.ApplyVariancePInSubtotal = true;
                                itemSubtotal.ItemType = ItemValues.VarianceP;
                                break;

                            case XLSubtotalFunction.Product:
                                pf.ApplyProductInSubtotal = true;
                                itemSubtotal.ItemType = ItemValues.Product;
                                break;

                            case XLSubtotalFunction.StandardDeviation:
                                pf.ApplyStandardDeviationInSubtotal = true;
                                itemSubtotal.ItemType = ItemValues.StandardDeviation;
                                break;

                            case XLSubtotalFunction.Sum:
                                pf.SumSubtotal = true;
                                itemSubtotal.ItemType = ItemValues.Sum;
                                break;

                            case XLSubtotalFunction.Variance:
                                pf.ApplyVarianceInSubtotal = true;
                                itemSubtotal.ItemType = ItemValues.Variance;
                                break;
                        }
                        fieldItems.AppendChild(itemSubtotal);
                    }
                }
                // If the field itself doesn't have subtotals, but the pivot table is set to show pivot tables, add the default item
                else if (pt.Subtotals != XLPivotSubtotals.DoNotShow)
                {
                    fieldItems.AppendChild(new Item { ItemType = ItemValues.Default });
                }

                if (fieldItems.Any())
                {
                    fieldItems.Count = Convert.ToUInt32(fieldItems.Count());
                    pf.AppendChild(fieldItems);
                }
                pivotFields.AppendChild(pf);
            }

            pivotTableDefinition.AppendChild(location);
            pivotTableDefinition.AppendChild(pivotFields);

            if (pt.RowLabels.Any())
            {
                rowFields.Count = Convert.ToUInt32(rowFields.Count());
                pivotTableDefinition.AppendChild(rowFields);
            }
            else
            {
                rowItems.AppendChild(new RowItem());
            }

            if (rowItems.Any())
            {
            rowItems.Count = Convert.ToUInt32(rowItems.Count());
            pivotTableDefinition.AppendChild(rowItems);
            }

            if (!pt.ColumnLabels.Any(cl => cl.CustomName != XLConstants.PivotTableValuesSentinalLabel))
            {
                for (int i = 0; i < pt.Values.Count(); i++)
                {
                    var rowItem = new RowItem();
                    rowItem.Index = Convert.ToUInt32(i);
                    rowItem.AppendChild(new MemberPropertyIndex() { Val = i });
                    columnItems.AppendChild(rowItem);
                }
            }

            if (columnFields.Any())
            {
                columnFields.Count = Convert.ToUInt32(columnFields.Count());
                pivotTableDefinition.AppendChild(columnFields);
            }

            if (columnItems.Any())
            {
                columnItems.Count = Convert.ToUInt32(columnItems.Count());
                pivotTableDefinition.AppendChild(columnItems);
            }

            if (pt.ReportFilters.Any())
            {
                pageFields.Count = Convert.ToUInt32(pageFields.Count());
                pivotTableDefinition.AppendChild(pageFields);
            }

            var dataFields = new DataFields();
            foreach (var value in pt.Values)
            {
                var sourceColumn =
                    pt.SourceRange.Columns().FirstOrDefault(c => c.Cell(1).Value.ToString() == value.SourceName);
                if (sourceColumn == null) continue;

                UInt32 numberFormatId = 0;
                if (value.NumberFormat.NumberFormatId != -1 || context.SharedNumberFormats.ContainsKey(value.NumberFormat.NumberFormatId))
                    numberFormatId = (UInt32)value.NumberFormat.NumberFormatId;
                else if (context.SharedNumberFormats.Any(snf => snf.Value.NumberFormat.Format == value.NumberFormat.Format))
                    numberFormatId = (UInt32)context.SharedNumberFormats.First(snf => snf.Value.NumberFormat.Format == value.NumberFormat.Format).Key;

                var df = new DataField
                {
                    Name = value.CustomName,
                    Field = (UInt32)sourceColumn.ColumnNumber() - 1,
                    Subtotal = value.SummaryFormula.ToOpenXml(),
                    ShowDataAs = value.Calculation.ToOpenXml(),
                    NumberFormatId = numberFormatId
                };

                if (!String.IsNullOrEmpty(value.BaseField))
                {
                    var baseField = pt.SourceRange.Columns().FirstOrDefault(c => c.Cell(1).Value.ToString() == value.BaseField);
                    if (baseField != null)
                    {
                        df.BaseField = baseField.ColumnNumber() - 1;

                        var items = baseField.CellsUsed()
                            .Select(c => c.Value)
                            .Skip(1) // Skip header column
                            .Distinct().ToList();

                        if (items.Any(i => i.Equals(value.BaseItem)))
                            df.BaseItem = Convert.ToUInt32(items.IndexOf(value.BaseItem));
                    }
                }
                else
                {
                    df.BaseField = 0;
                }

                if (value.CalculationItem == XLPivotCalculationItem.Previous)
                    df.BaseItem = 1048828U;
                else if (value.CalculationItem == XLPivotCalculationItem.Next)
                    df.BaseItem = 1048829U;
                else if (df.BaseItem == null || !df.BaseItem.HasValue)
                    df.BaseItem = 0U;

                dataFields.AppendChild(df);
            }

            if (dataFields.Any())
            {
            dataFields.Count = Convert.ToUInt32(dataFields.Count());
            pivotTableDefinition.AppendChild(dataFields);
            }

            pivotTableDefinition.AppendChild(new PivotTableStyle
            {
                Name = Enum.GetName(typeof(XLPivotTableTheme), pt.Theme),
                ShowRowHeaders = pt.ShowRowHeaders,
                ShowColumnHeaders = pt.ShowColumnHeaders,
                ShowRowStripes = pt.ShowRowStripes,
                ShowColumnStripes = pt.ShowColumnStripes
            });

            #region Excel 2010 Features

            var pivotTableDefinitionExtensionList = new PivotTableDefinitionExtensionList();

            var pivotTableDefinitionExtension = new PivotTableDefinitionExtension
            { Uri = "{962EF5D1-5CA2-4c93-8EF4-DBF5C05439D2}" };
            pivotTableDefinitionExtension.AddNamespaceDeclaration("x14",
                "http://schemas.microsoft.com/office/spreadsheetml/2009/9/main");

            var pivotTableDefinition2 = new DocumentFormat.OpenXml.Office2010.Excel.PivotTableDefinition
            { EnableEdit = pt.EnableCellEditing, HideValuesRow = !pt.ShowValuesRow };
            pivotTableDefinition2.AddNamespaceDeclaration("xm", "http://schemas.microsoft.com/office/excel/2006/main");

            pivotTableDefinitionExtension.AppendChild(pivotTableDefinition2);

            pivotTableDefinitionExtensionList.AppendChild(pivotTableDefinitionExtension);
            pivotTableDefinition.AppendChild(pivotTableDefinitionExtensionList);

            #endregion Excel 2010 Features

            pivotTablePart.PivotTableDefinition = pivotTableDefinition;
        }

        private static void GenerateWorksheetCommentsPartContent(WorksheetCommentsPart worksheetCommentsPart,
            XLWorksheet xlWorksheet)
        {
            var comments = new Comments();
            var commentList = new CommentList();
            var authorsDict = new Dictionary<String, Int32>();
            foreach (var c in xlWorksheet.Internals.CellsCollection.GetCells(c => c.HasComment))
            {
                var comment = new Comment { Reference = c.Address.ToStringRelative() };
                var authorName = c.Comment.Author;

                Int32 authorId;
                if (!authorsDict.TryGetValue(authorName, out authorId))
                {
                    authorId = authorsDict.Count;
                    authorsDict.Add(authorName, authorId);
                }
                comment.AuthorId = (UInt32)authorId;

                var commentText = new CommentText();
                foreach (var rt in c.Comment)
                {
                    commentText.Append(GetRun(rt));
                }

                comment.Append(commentText);
                commentList.Append(comment);
            }

            var authors = new Authors();
            foreach (var author in authorsDict.Select(a => new Author { Text = a.Key }))
            {
                authors.Append(author);
            }
            comments.Append(authors);
            comments.Append(commentList);

            worksheetCommentsPart.Comments = comments;
        }

        // Generates content of vmlDrawingPart1.
        private static void GenerateVmlDrawingPartContent(VmlDrawingPart vmlDrawingPart, XLWorksheet xlWorksheet,
            SaveContext context)
        {
            var ms = new MemoryStream();
            var stream = vmlDrawingPart.GetStream(FileMode.OpenOrCreate);
            CopyStream(stream, ms);
            ms.Position = 0;
            var writer = new XmlTextWriter(stream, Encoding.UTF8);

            writer.WriteStartElement("xml");

            const string shapeTypeId = "_x0000_t202"; // arbitrary, assigned by office

            new Vml.Shapetype(
                new Vml.Stroke { JoinStyle = Vml.StrokeJoinStyleValues.Miter },
                new Vml.Path { AllowGradientShape = true, ConnectionPointType = ConnectValues.Rectangle }
                )
            {
                Id = shapeTypeId,
                CoordinateSize = "21600,21600",
                OptionalNumber = 202,
                EdgePath = "m,l,21600r21600,l21600,xe",
            }
                .WriteTo(writer);

            var cellWithComments = xlWorksheet.Internals.CellsCollection.GetCells().Where(c => c.HasComment);

            foreach (var c in cellWithComments)
            {
                GenerateShape(c, shapeTypeId).WriteTo(writer);
            }

            if (ms.Length > 0)
            {
                ms.Position = 0;
                var xdoc = XDocumentExtensions.Load(ms);
                xdoc.Root.Elements().ForEach(e => writer.WriteRaw(e.ToString()));
            }

            writer.WriteEndElement();
            writer.Flush();
            writer.Close();
        }

        // VML Shape for Comment
        private static Vml.Shape GenerateShape(XLCell c, string shapeTypeId)
        {
            var rowNumber = c.Address.RowNumber;
            var columnNumber = c.Address.ColumnNumber;

            var shapeId = String.Format("_x0000_s{0}", c.Comment.ShapeId);
            // Unique per cell (workbook?), e.g.: "_x0000_s1026"
            var anchor = GetAnchor(c);
            var textBox = GetTextBox(c.Comment.Style);
            var fill = new Vml.Fill { Color2 = "#" + c.Comment.Style.ColorsAndLines.FillColor.Color.ToHex().Substring(2) };
            if (c.Comment.Style.ColorsAndLines.FillTransparency < 1)
                fill.Opacity =
                    Math.Round(Convert.ToDouble(c.Comment.Style.ColorsAndLines.FillTransparency), 2).ToString(
                        CultureInfo.InvariantCulture);
            var stroke = GetStroke(c);
            var shape = new Vml.Shape(
                fill,
                stroke,
                new Vml.Shadow { On = true, Color = "black", Obscured = true },
                new Vml.Path { ConnectionPointType = ConnectValues.None },
                textBox,
                new ClientData(
                    new MoveWithCells(c.Comment.Style.Properties.Positioning == XLDrawingAnchor.Absolute
                        ? "True"
                        : "False"), // Counterintuitive
                    new ResizeWithCells(c.Comment.Style.Properties.Positioning == XLDrawingAnchor.MoveAndSizeWithCells
                        ? "False"
                        : "True"), // Counterintuitive
                    anchor,
                    new HorizontalTextAlignment(c.Comment.Style.Alignment.Horizontal.ToString().ToCamel()),
                    new Vml.Spreadsheet.VerticalTextAlignment(c.Comment.Style.Alignment.Vertical.ToString().ToCamel()),
                    new AutoFill("False"),
                    new CommentRowTarget { Text = (rowNumber - 1).ToString() },
                    new CommentColumnTarget { Text = (columnNumber - 1).ToString() },
                    new Locked(c.Comment.Style.Protection.Locked ? "True" : "False"),
                    new LockText(c.Comment.Style.Protection.LockText ? "True" : "False"),
                    new Visible(c.Comment.Visible ? "True" : "False")
                    )
                { ObjectType = ObjectValues.Note }
                )
            {
                Id = shapeId,
                Type = "#" + shapeTypeId,
                Style = GetCommentStyle(c),
                FillColor = "#" + c.Comment.Style.ColorsAndLines.FillColor.Color.ToHex().Substring(2),
                StrokeColor = "#" + c.Comment.Style.ColorsAndLines.LineColor.Color.ToHex().Substring(2),
                StrokeWeight = String.Format(CultureInfo.InvariantCulture, "{0}pt", c.Comment.Style.ColorsAndLines.LineWeight),
                InsetMode = c.Comment.Style.Margins.Automatic ? InsetMarginValues.Auto : InsetMarginValues.Custom
            };
            if (!String.IsNullOrWhiteSpace(c.Comment.Style.Web.AlternateText))
                shape.Alternate = c.Comment.Style.Web.AlternateText;

            return shape;
        }

        private static Vml.Stroke GetStroke(XLCell c)
        {
            var lineDash = c.Comment.Style.ColorsAndLines.LineDash;
            var stroke = new Vml.Stroke
            {
                LineStyle = c.Comment.Style.ColorsAndLines.LineStyle.ToOpenXml(),
                DashStyle =
                    lineDash == XLDashStyle.RoundDot || lineDash == XLDashStyle.SquareDot
                        ? "shortDot"
                        : lineDash.ToString().ToCamel()
            };
            if (lineDash == XLDashStyle.RoundDot)
                stroke.EndCap = Vml.StrokeEndCapValues.Round;
            if (c.Comment.Style.ColorsAndLines.LineTransparency < 1)
                stroke.Opacity =
                    Math.Round(Convert.ToDouble(c.Comment.Style.ColorsAndLines.LineTransparency), 2).ToString(
                        CultureInfo.InvariantCulture);
            return stroke;
        }

        // http://polymathprogrammer.com/2009/10/22/english-metric-units-and-open-xml/
        // http://archive.oreilly.com/pub/post/what_is_an_emu.html
        // https://en.wikipedia.org/wiki/Office_Open_XML_file_formats#DrawingML
        private static Int64 ConvertToEnglishMetricUnits(Int32 pixels, Double resolution)
        {
            return Convert.ToInt64(914400L * pixels / resolution);
        }

        private static void AddPictureAnchor(WorksheetPart worksheetPart, Drawings.IXLPicture picture, SaveContext context)
        {
            var pic = picture as Drawings.XLPicture;
            var drawingsPart = worksheetPart.DrawingsPart ??
                               worksheetPart.AddNewPart<DrawingsPart>(context.RelIdGenerator.GetNext(RelType.Workbook));

            if (drawingsPart.WorksheetDrawing == null)
                drawingsPart.WorksheetDrawing = new Xdr.WorksheetDrawing();

            var worksheetDrawing = drawingsPart.WorksheetDrawing;

            // Add namespaces
            if (!worksheetDrawing.NamespaceDeclarations.Any(nd => nd.Value.Equals("http://schemas.openxmlformats.org/drawingml/2006/main")))
                worksheetDrawing.AddNamespaceDeclaration("a", "http://schemas.openxmlformats.org/drawingml/2006/main");

            if (!worksheetDrawing.NamespaceDeclarations.Any(nd => nd.Value.Equals("http://schemas.openxmlformats.org/officeDocument/2006/relationships")))
                worksheetDrawing.AddNamespaceDeclaration("r", "http://schemas.openxmlformats.org/officeDocument/2006/relationships");
            /////////

            // Overwrite actual image binary data
            ImagePart imagePart;
            if (drawingsPart.HasPartWithId(pic.RelId))
                imagePart = drawingsPart.GetPartById(pic.RelId) as ImagePart;
            else
                imagePart = drawingsPart.AddImagePart(pic.Format.ToOpenXml(), context.RelIdGenerator.GetNext(RelType.Workbook));

            using (var stream = new MemoryStream())
            {
                pic.ImageStream.Position = 0;
                pic.ImageStream.CopyTo(stream);
                stream.Seek(0, SeekOrigin.Begin);
                imagePart.FeedData(stream);
            }
            /////////

            // Clear current anchors
            var existingAnchor = GetAnchorFromImageId(worksheetPart, pic.RelId);
            if (existingAnchor != null)
                worksheetDrawing.RemoveChild(existingAnchor);

            var extentsCx = ConvertToEnglishMetricUnits(pic.Width, GraphicsUtils.Graphics.DpiX);
            var extentsCy = ConvertToEnglishMetricUnits(pic.Height, GraphicsUtils.Graphics.DpiY);

            var nvps = worksheetDrawing.Descendants<Xdr.NonVisualDrawingProperties>();
            var nvpId = nvps.Any() ?
                (UInt32Value)worksheetDrawing.Descendants<Xdr.NonVisualDrawingProperties>().Max(p => p.Id.Value) + 1 :
                1U;

            Xdr.FromMarker fMark;
            Xdr.ToMarker tMark;
            switch (pic.Placement)
            {
                case Drawings.XLPicturePlacement.FreeFloating:
                    var absoluteAnchor = new Xdr.AbsoluteAnchor(
                    new Xdr.Position
                    {
                            X = ConvertToEnglishMetricUnits(pic.Left, GraphicsUtils.Graphics.DpiX),
                            Y = ConvertToEnglishMetricUnits(pic.Top, GraphicsUtils.Graphics.DpiY)
                    },
                    new Xdr.Extent
                    {
                        Cx = extentsCx,
                        Cy = extentsCy
                    },
                    new Xdr.Picture(
                        new Xdr.NonVisualPictureProperties(
                                new Xdr.NonVisualDrawingProperties { Id = nvpId, Name = pic.Name },
                                new Xdr.NonVisualPictureDrawingProperties(new PictureLocks { NoChangeAspect = true })
                        ),
                        new Xdr.BlipFill(
                            new Blip { Embed = drawingsPart.GetIdOfPart(imagePart), CompressionState = BlipCompressionValues.Print },
                            new Stretch(new FillRectangle())
                        ),
                        new Xdr.ShapeProperties(
                            new Transform2D(
                                new Offset { X = 0, Y = 0 },
                                new Extents { Cx = extentsCx, Cy = extentsCy }
                            ),
                            new PresetGeometry { Preset = ShapeTypeValues.Rectangle }
                        )
                    ),
                    new Xdr.ClientData()
                );

                worksheetDrawing.Append(absoluteAnchor);
                    break;

                case Drawings.XLPicturePlacement.MoveAndSize:
                    var moveAndSizeFromMarker = pic.Markers[Drawings.XLMarkerPosition.TopLeft];
                    if (moveAndSizeFromMarker == null) moveAndSizeFromMarker = new Drawings.XLMarker(picture.Worksheet.Cell("A1").Address);
                    fMark = new Xdr.FromMarker
                    {
                        ColumnId = new Xdr.ColumnId((moveAndSizeFromMarker.Address.ColumnNumber - 1).ToString()),
                        RowId = new Xdr.RowId((moveAndSizeFromMarker.Address.RowNumber - 1).ToString()),
                        ColumnOffset = new Xdr.ColumnOffset(ConvertToEnglishMetricUnits(moveAndSizeFromMarker.Offset.X, GraphicsUtils.Graphics.DpiX).ToString()),
                        RowOffset = new Xdr.RowOffset(ConvertToEnglishMetricUnits(moveAndSizeFromMarker.Offset.Y, GraphicsUtils.Graphics.DpiY).ToString())
                    };

                    var moveAndSizeToMarker = pic.Markers[Drawings.XLMarkerPosition.BottomRight];
                    if (moveAndSizeToMarker == null) moveAndSizeToMarker = new Drawings.XLMarker(picture.Worksheet.Cell("A1").Address, new System.Drawing.Point(picture.Width, picture.Height));
                    tMark = new Xdr.ToMarker
                    {
                        ColumnId = new Xdr.ColumnId((moveAndSizeToMarker.Address.ColumnNumber - 1).ToString()),
                        RowId = new Xdr.RowId((moveAndSizeToMarker.Address.RowNumber - 1).ToString()),
                        ColumnOffset = new Xdr.ColumnOffset(ConvertToEnglishMetricUnits(moveAndSizeToMarker.Offset.X, GraphicsUtils.Graphics.DpiX).ToString()),
                        RowOffset = new Xdr.RowOffset(ConvertToEnglishMetricUnits(moveAndSizeToMarker.Offset.Y, GraphicsUtils.Graphics.DpiY).ToString())
                    };

                    var twoCellAnchor = new Xdr.TwoCellAnchor(
                        fMark,
                        tMark,
                        new Xdr.Picture(
                            new Xdr.NonVisualPictureProperties(
                                new Xdr.NonVisualDrawingProperties { Id = nvpId, Name = pic.Name },
                                new Xdr.NonVisualPictureDrawingProperties(new PictureLocks { NoChangeAspect = true })
                            ),
                            new Xdr.BlipFill(
                                new Blip { Embed = drawingsPart.GetIdOfPart(imagePart), CompressionState = BlipCompressionValues.Print },
                                new Stretch(new FillRectangle())
                            ),
                            new Xdr.ShapeProperties(
                                new Transform2D(
                                    new Offset { X = 0, Y = 0 },
                                    new Extents { Cx = extentsCx, Cy = extentsCy }
                                ),
                                new PresetGeometry { Preset = ShapeTypeValues.Rectangle }
                            )
                        ),
                        new Xdr.ClientData()
                    );

                    worksheetDrawing.Append(twoCellAnchor);
                    break;

                case Drawings.XLPicturePlacement.Move:
                    var moveFromMarker = pic.Markers[Drawings.XLMarkerPosition.TopLeft];
                    if (moveFromMarker == null) moveFromMarker = new Drawings.XLMarker(picture.Worksheet.Cell("A1").Address);
                    fMark = new Xdr.FromMarker
                    {
                        ColumnId = new Xdr.ColumnId((moveFromMarker.Address.ColumnNumber - 1).ToString()),
                        RowId = new Xdr.RowId((moveFromMarker.Address.RowNumber - 1).ToString()),
                        ColumnOffset = new Xdr.ColumnOffset(ConvertToEnglishMetricUnits(moveFromMarker.Offset.X, GraphicsUtils.Graphics.DpiX).ToString()),
                        RowOffset = new Xdr.RowOffset(ConvertToEnglishMetricUnits(moveFromMarker.Offset.Y, GraphicsUtils.Graphics.DpiY).ToString())
                    };

                    var oneCellAnchor = new Xdr.OneCellAnchor(
                        fMark,
                        new Xdr.Extent
                        {
                            Cx = extentsCx,
                            Cy = extentsCy
                        },
                        new Xdr.Picture(
                            new Xdr.NonVisualPictureProperties(
                                new Xdr.NonVisualDrawingProperties { Id = nvpId, Name = pic.Name },
                                new Xdr.NonVisualPictureDrawingProperties(new PictureLocks { NoChangeAspect = true })
                            ),
                            new Xdr.BlipFill(
                                new Blip { Embed = drawingsPart.GetIdOfPart(imagePart), CompressionState = BlipCompressionValues.Print },
                                new Stretch(new FillRectangle())
                            ),
                            new Xdr.ShapeProperties(
                                new Transform2D(
                                    new Offset { X = 0, Y = 0 },
                                    new Extents { Cx = extentsCx, Cy = extentsCy }
                                ),
                                new PresetGeometry { Preset = ShapeTypeValues.Rectangle }
                            )
                        ),
                        new Xdr.ClientData()
                    );

                    worksheetDrawing.Append(oneCellAnchor);
                    break;
                }
            }

        private static void RebasePictureIds(WorksheetPart worksheetPart)
        {
            for (var i = 0; i < worksheetPart.DrawingsPart.WorksheetDrawing.ChildElements.Count; i++)
            {
                var anchor = worksheetPart.DrawingsPart.WorksheetDrawing.ElementAt(i);
                var props = GetPropertiesFromAnchor(anchor);
                if (props != null)
                    props.Id = Convert.ToUInt32(i + 1);
            }
            }

        private static Vml.TextBox GetTextBox(IXLDrawingStyle ds)
        {
            var sb = new StringBuilder();
            var a = ds.Alignment;

            if (a.Direction == XLDrawingTextDirection.Context)
                sb.Append("mso-direction-alt:auto;");
            else if (a.Direction == XLDrawingTextDirection.RightToLeft)
                sb.Append("direction:RTL;");

            if (a.Orientation != XLDrawingTextOrientation.LeftToRight)
            {
                sb.Append("layout-flow:vertical;");
                if (a.Orientation == XLDrawingTextOrientation.BottomToTop)
                    sb.Append("mso-layout-flow-alt:bottom-to-top;");
                else if (a.Orientation == XLDrawingTextOrientation.Vertical)
                    sb.Append("mso-layout-flow-alt:top-to-bottom;");
            }
            if (a.AutomaticSize)
                sb.Append("mso-fit-shape-to-text:t;");
            var retVal = new Vml.TextBox { Style = sb.ToString() };
            var dm = ds.Margins;
            if (!dm.Automatic)
                retVal.Inset = String.Format("{0}in,{1}in,{2}in,{3}in",
                    dm.Left.ToInvariantString(),
                    dm.Top.ToInvariantString(),
                    dm.Right.ToInvariantString(),
                    dm.Bottom.ToInvariantString());

            return retVal;
        }

        private static Anchor GetAnchor(XLCell cell)
        {
            var c = cell.Comment;
            var cWidth = c.Style.Size.Width;
            var fcNumber = c.Position.Column - 1;
            var fcOffset = Convert.ToInt32(c.Position.ColumnOffset * 7.5);
            var widthFromColumns = cell.Worksheet.Column(c.Position.Column).Width - c.Position.ColumnOffset;
            var lastCell = cell.CellRight(c.Position.Column - cell.Address.ColumnNumber);
            while (widthFromColumns <= cWidth)
            {
                lastCell = lastCell.CellRight();
                widthFromColumns += lastCell.WorksheetColumn().Width;
            }

            var lcNumber = lastCell.WorksheetColumn().ColumnNumber() - 1;
            var lcOffset = Convert.ToInt32((lastCell.WorksheetColumn().Width - (widthFromColumns - cWidth)) * 7.5);

            var cHeight = c.Style.Size.Height; //c.Style.Size.Height * 72.0;
            var frNumber = c.Position.Row - 1;
            var frOffset = Convert.ToInt32(c.Position.RowOffset);
            var heightFromRows = cell.Worksheet.Row(c.Position.Row).Height - c.Position.RowOffset;
            lastCell = cell.CellBelow(c.Position.Row - cell.Address.RowNumber);
            while (heightFromRows <= cHeight)
            {
                lastCell = lastCell.CellBelow();
                heightFromRows += lastCell.WorksheetRow().Height;
            }

            var lrNumber = lastCell.WorksheetRow().RowNumber() - 1;
            var lrOffset = Convert.ToInt32(lastCell.WorksheetRow().Height - (heightFromRows - cHeight));
            return new Anchor
            {
                Text = string.Format("{0}, {1}, {2}, {3}, {4}, {5}, {6}, {7}",
                    fcNumber, fcOffset,
                    frNumber, frOffset,
                    lcNumber, lcOffset,
                    lrNumber, lrOffset
                    )
            };
        }

        private static StringValue GetCommentStyle(XLCell cell)
        {
            var c = cell.Comment;
            var sb = new StringBuilder("position:absolute; ");

            sb.Append("visibility:");
            sb.Append(c.Visible ? "visible" : "hidden");
            sb.Append(";");

            sb.Append("width:");
            sb.Append(Math.Round(c.Style.Size.Width * 7.5, 2).ToInvariantString());
            sb.Append("pt;");
            sb.Append("height:");
            sb.Append(Math.Round(c.Style.Size.Height, 2).ToInvariantString());
            sb.Append("pt;");

            sb.Append("z-index:");
            sb.Append(c.ZOrder.ToString());

            return sb.ToString();
        }

        #region GenerateWorkbookStylesPartContent

        private void GenerateWorkbookStylesPartContent(WorkbookStylesPart workbookStylesPart, SaveContext context)
        {
            var defaultStyle = new XLStyle(null, DefaultStyle);
            var defaultStyleId = GetStyleId(defaultStyle);
            if (!context.SharedFonts.ContainsKey(defaultStyle.Font))
                context.SharedFonts.Add(defaultStyle.Font, new FontInfo { FontId = 0, Font = defaultStyle.Font as XLFont });

            var sharedFills = new Dictionary<IXLFill, FillInfo>
            {{defaultStyle.Fill, new FillInfo {FillId = 2, Fill = defaultStyle.Fill as XLFill}}};

            var sharedBorders = new Dictionary<IXLBorder, BorderInfo>
            {{defaultStyle.Border, new BorderInfo {BorderId = 0, Border = defaultStyle.Border as XLBorder}}};

            var sharedNumberFormats = new Dictionary<IXLNumberFormatBase, NumberFormatInfo>
            {
                {
                    defaultStyle.NumberFormat,
                    new NumberFormatInfo
                    {NumberFormatId = 0, NumberFormat = defaultStyle.NumberFormat}
                }
            };

            //Dictionary<String, AlignmentInfo> sharedAlignments = new Dictionary<String, AlignmentInfo>();
            //sharedAlignments.Add(defaultStyle.Alignment.ToString(), new AlignmentInfo() { AlignmentId = 0, Alignment = defaultStyle.Alignment });

            if (workbookStylesPart.Stylesheet == null)
                workbookStylesPart.Stylesheet = new Stylesheet();

            // Cell styles = Named styles
            if (workbookStylesPart.Stylesheet.CellStyles == null)
                workbookStylesPart.Stylesheet.CellStyles = new CellStyles();

            // To determine the default workbook style, we look for the style with builtInId = 0 (I hope that is the correct approach)
            UInt32 defaultFormatId;
            if (workbookStylesPart.Stylesheet.CellStyles.Elements<CellStyle>().Any(c => c.BuiltinId != null && c.BuiltinId.HasValue && c.BuiltinId.Value == 0))
            {
                // Possible to have duplicate default cell styles - occurs when file gets saved under different cultures.
                // We prefer the style that is named Normal
                var normalCellStyles = workbookStylesPart.Stylesheet.CellStyles.Elements<CellStyle>()
                    .Where(c => c.BuiltinId != null && c.BuiltinId.HasValue && c.BuiltinId.Value == 0)
                    .OrderBy(c => c.Name != null && c.Name.HasValue && c.Name.Value == "Normal");

                defaultFormatId = normalCellStyles.Last().FormatId.Value;
            }
            else if (workbookStylesPart.Stylesheet.CellStyles.Elements<CellStyle>().Any())
                defaultFormatId = workbookStylesPart.Stylesheet.CellStyles.Elements<CellStyle>().Max(c => c.FormatId.Value) + 1;
            else
                defaultFormatId = 0;

            context.SharedStyles.Add(defaultStyleId,
                new StyleInfo
                {
                    StyleId = defaultFormatId,
                    Style = defaultStyle,
                    FontId = 0,
                    FillId = 0,
                    BorderId = 0,
                    NumberFormatId = 0
                    //AlignmentId = 0
                });

            UInt32 styleCount = 1;
            UInt32 fontCount = 1;
            UInt32 fillCount = 3;
            UInt32 borderCount = 1;
            var numberFormatCount = 1;
            var xlStyles = new HashSet<Int32>();
            var pivotTableNumberFormats = new HashSet<IXLPivotValueFormat>();

            foreach (var worksheet in WorksheetsInternal)
            {
                foreach (var s in worksheet.GetStyleIds().Where(s => !xlStyles.Contains(s)))
                    xlStyles.Add(s);

                foreach (
                    var s in
                        worksheet.Internals.ColumnsCollection.Select(kp => kp.Value.GetStyleId()).Where(
                            s => !xlStyles.Contains(s)))
                    xlStyles.Add(s);

                foreach (
                    var s in
                        worksheet.Internals.RowsCollection.Select(kp => kp.Value.GetStyleId()).Where(
                            s => !xlStyles.Contains(s))
                    )
                    xlStyles.Add(s);

                foreach (var ptnf in worksheet.PivotTables.SelectMany(pt => pt.Values.Select(ptv => ptv.NumberFormat)).Distinct().Where(nf => !pivotTableNumberFormats.Contains(nf)))
                    pivotTableNumberFormats.Add(ptnf);
            }

            foreach (var numberFormat in pivotTableNumberFormats)
            {
                if (numberFormat.NumberFormatId != -1
                    || sharedNumberFormats.ContainsKey(numberFormat))
                    continue;

                sharedNumberFormats.Add(numberFormat,
                    new NumberFormatInfo
                    {
                        NumberFormatId = XLConstants.NumberOfBuiltInStyles + numberFormatCount,
                        NumberFormat = numberFormat
                    });
                numberFormatCount++;
            }

            foreach (var xlStyle in xlStyles.Select(GetStyleById))
            {
                if (!context.SharedFonts.ContainsKey(xlStyle.Font))
                    context.SharedFonts.Add(xlStyle.Font,
                        new FontInfo { FontId = fontCount++, Font = xlStyle.Font as XLFont });

                if (!sharedFills.ContainsKey(xlStyle.Fill))
                    sharedFills.Add(xlStyle.Fill, new FillInfo { FillId = fillCount++, Fill = xlStyle.Fill as XLFill });

                if (!sharedBorders.ContainsKey(xlStyle.Border))
                    sharedBorders.Add(xlStyle.Border,
                        new BorderInfo { BorderId = borderCount++, Border = xlStyle.Border as XLBorder });

                if (xlStyle.NumberFormat.NumberFormatId != -1
                    || sharedNumberFormats.ContainsKey(xlStyle.NumberFormat))
                    continue;

                sharedNumberFormats.Add(xlStyle.NumberFormat,
                    new NumberFormatInfo
                    {
                        NumberFormatId = XLConstants.NumberOfBuiltInStyles + numberFormatCount,
                        NumberFormat = xlStyle.NumberFormat
                    });
                numberFormatCount++;
            }

            var allSharedNumberFormats = ResolveNumberFormats(workbookStylesPart, sharedNumberFormats, defaultFormatId);
            foreach (var nf in allSharedNumberFormats)
            {
                context.SharedNumberFormats.Add(nf.Value.NumberFormatId, nf.Value);
            }

            ResolveFonts(workbookStylesPart, context);
            var allSharedFills = ResolveFills(workbookStylesPart, sharedFills);
            var allSharedBorders = ResolveBorders(workbookStylesPart, sharedBorders);

            foreach (var id in xlStyles)
            {
                var xlStyle = GetStyleById(id);
                if (context.SharedStyles.ContainsKey(id)) continue;

                var numberFormatId = xlStyle.NumberFormat.NumberFormatId >= 0
                    ? xlStyle.NumberFormat.NumberFormatId
                    : allSharedNumberFormats[xlStyle.NumberFormat].NumberFormatId;

                context.SharedStyles.Add(id,
                    new StyleInfo
                    {
                        StyleId = styleCount++,
                        Style = xlStyle,
                        FontId = context.SharedFonts[xlStyle.Font].FontId,
                        FillId = allSharedFills[xlStyle.Fill].FillId,
                        BorderId = allSharedBorders[xlStyle.Border].BorderId,
                        NumberFormatId = numberFormatId
                    });
            }

            ResolveCellStyleFormats(workbookStylesPart, context);
            ResolveRest(workbookStylesPart, context);

            if (!workbookStylesPart.Stylesheet.CellStyles.Elements<CellStyle>().Any(c => c.BuiltinId != null && c.BuiltinId.HasValue && c.BuiltinId.Value == 0U))
                workbookStylesPart.Stylesheet.CellStyles.AppendChild(new CellStyle { Name = "Normal", FormatId = defaultFormatId, BuiltinId = 0U });

            workbookStylesPart.Stylesheet.CellStyles.Count = (UInt32)workbookStylesPart.Stylesheet.CellStyles.Count();

            var newSharedStyles = new Dictionary<Int32, StyleInfo>();
            foreach (var ss in context.SharedStyles)
            {
                var styleId = -1;
                foreach (CellFormat f in workbookStylesPart.Stylesheet.CellFormats)
                {
                    styleId++;
                    if (CellFormatsAreEqual(f, ss.Value))
                        break;
                }
                if (styleId == -1)
                    styleId = 0;
                var si = ss.Value;
                si.StyleId = (UInt32)styleId;
                newSharedStyles.Add(ss.Key, si);
            }
            context.SharedStyles.Clear();
            newSharedStyles.ForEach(kp => context.SharedStyles.Add(kp.Key, kp.Value));

            AddDifferentialFormats(workbookStylesPart, context);
        }

        private void AddDifferentialFormats(WorkbookStylesPart workbookStylesPart, SaveContext context)
        {
            if (workbookStylesPart.Stylesheet.DifferentialFormats == null)
                workbookStylesPart.Stylesheet.DifferentialFormats = new DifferentialFormats();

            var differentialFormats = workbookStylesPart.Stylesheet.DifferentialFormats;

            FillDifferentialFormatsCollection(differentialFormats, context.DifferentialFormats);

            foreach (var ws in Worksheets)
            {
                foreach (var cf in ws.ConditionalFormats)
                {
                    if (!context.DifferentialFormats.ContainsKey(cf.Style))
                        AddDifferentialFormat(workbookStylesPart.Stylesheet.DifferentialFormats, cf, context);
                }
            }

            differentialFormats.Count = (UInt32)differentialFormats.Count();
            if (differentialFormats.Count == 0)
                workbookStylesPart.Stylesheet.DifferentialFormats = null;
        }

        private void FillDifferentialFormatsCollection(DifferentialFormats differentialFormats,
            Dictionary<IXLStyle, int> dictionary)
        {
            dictionary.Clear();
            var id = 0;
            foreach (var df in differentialFormats.Elements<DifferentialFormat>())
            {
                var style = new XLStyle(new XLStylizedEmpty(DefaultStyle), DefaultStyle);
                LoadFont(df.Font, style.Font);
                LoadBorder(df.Border, style.Border);
                LoadNumberFormat(df.NumberingFormat, style.NumberFormat);
                LoadFill(df.Fill, style.Fill);
                if (!dictionary.ContainsKey(style))
                    dictionary.Add(style, ++id);
            }
        }

        private static void AddDifferentialFormat(DifferentialFormats differentialFormats, IXLConditionalFormat cf,
            SaveContext context)
        {
            var differentialFormat = new DifferentialFormat();
            differentialFormat.Append(GetNewFont(new FontInfo { Font = cf.Style.Font as XLFont }, false));
            if (!String.IsNullOrWhiteSpace(cf.Style.NumberFormat.Format))
            {
                var numberFormat = new NumberingFormat
                {
                    NumberFormatId = (UInt32)(XLConstants.NumberOfBuiltInStyles + differentialFormats.Count()),
                    FormatCode = cf.Style.NumberFormat.Format
                };
                differentialFormat.Append(numberFormat);
            }
            differentialFormat.Append(GetNewFill(new FillInfo { Fill = cf.Style.Fill as XLFill }, false));
            differentialFormat.Append(GetNewBorder(new BorderInfo { Border = cf.Style.Border as XLBorder }, false));

            differentialFormats.Append(differentialFormat);

            context.DifferentialFormats.Add(cf.Style, differentialFormats.Count() - 1);
        }

        private static void ResolveRest(WorkbookStylesPart workbookStylesPart, SaveContext context)
        {
            if (workbookStylesPart.Stylesheet.CellFormats == null)
                workbookStylesPart.Stylesheet.CellFormats = new CellFormats();

            foreach (var styleInfo in context.SharedStyles.Values)
            {
                var info = styleInfo;
                var foundOne =
                    workbookStylesPart.Stylesheet.CellFormats.Cast<CellFormat>().Any(f => CellFormatsAreEqual(f, info));

                if (foundOne) continue;

                var cellFormat = GetCellFormat(styleInfo);
                cellFormat.FormatId = 0;
                var alignment = new Alignment
                {
                    Horizontal = styleInfo.Style.Alignment.Horizontal.ToOpenXml(),
                    Vertical = styleInfo.Style.Alignment.Vertical.ToOpenXml(),
                    Indent = (UInt32)styleInfo.Style.Alignment.Indent,
                    ReadingOrder = (UInt32)styleInfo.Style.Alignment.ReadingOrder,
                    WrapText = styleInfo.Style.Alignment.WrapText,
                    TextRotation = (UInt32)styleInfo.Style.Alignment.TextRotation,
                    ShrinkToFit = styleInfo.Style.Alignment.ShrinkToFit,
                    RelativeIndent = styleInfo.Style.Alignment.RelativeIndent,
                    JustifyLastLine = styleInfo.Style.Alignment.JustifyLastLine
                };
                cellFormat.AppendChild(alignment);

                if (cellFormat.ApplyProtection.Value)
                    cellFormat.AppendChild(GetProtection(styleInfo));

                workbookStylesPart.Stylesheet.CellFormats.AppendChild(cellFormat);
            }
            workbookStylesPart.Stylesheet.CellFormats.Count = (UInt32)workbookStylesPart.Stylesheet.CellFormats.Count();
        }

        private static void ResolveCellStyleFormats(WorkbookStylesPart workbookStylesPart,
            SaveContext context)
        {
            if (workbookStylesPart.Stylesheet.CellStyleFormats == null)
                workbookStylesPart.Stylesheet.CellStyleFormats = new CellStyleFormats();

            foreach (var styleInfo in context.SharedStyles.Values)
            {
                var info = styleInfo;
                var foundOne =
                    workbookStylesPart.Stylesheet.CellStyleFormats.Cast<CellFormat>().Any(
                        f => CellFormatsAreEqual(f, info));

                if (foundOne) continue;

                var cellStyleFormat = GetCellFormat(styleInfo);

                if (cellStyleFormat.ApplyProtection.Value)
                    cellStyleFormat.AppendChild(GetProtection(styleInfo));

                workbookStylesPart.Stylesheet.CellStyleFormats.AppendChild(cellStyleFormat);
            }
            workbookStylesPart.Stylesheet.CellStyleFormats.Count =
                (UInt32)workbookStylesPart.Stylesheet.CellStyleFormats.Count();
        }

        private static bool ApplyFill(StyleInfo styleInfo)
        {
            return styleInfo.Style.Fill.PatternType.ToOpenXml() == PatternValues.None;
        }

        private static bool ApplyBorder(StyleInfo styleInfo)
        {
            var opBorder = styleInfo.Style.Border;
            return (opBorder.BottomBorder.ToOpenXml() != BorderStyleValues.None
                    || opBorder.DiagonalBorder.ToOpenXml() != BorderStyleValues.None
                    || opBorder.RightBorder.ToOpenXml() != BorderStyleValues.None
                    || opBorder.LeftBorder.ToOpenXml() != BorderStyleValues.None
                    || opBorder.TopBorder.ToOpenXml() != BorderStyleValues.None);
        }

        private static bool ApplyProtection(StyleInfo styleInfo)
        {
            return styleInfo.Style.Protection != null;
        }

        private static CellFormat GetCellFormat(StyleInfo styleInfo)
        {
            var cellFormat = new CellFormat
            {
                NumberFormatId = (UInt32)styleInfo.NumberFormatId,
                FontId = styleInfo.FontId,
                FillId = styleInfo.FillId,
                BorderId = styleInfo.BorderId,
                ApplyNumberFormat = true,
                ApplyAlignment = true,
                ApplyFill = ApplyFill(styleInfo),
                ApplyBorder = ApplyBorder(styleInfo),
                ApplyProtection = ApplyProtection(styleInfo)
            };
            return cellFormat;
        }

        private static Protection GetProtection(StyleInfo styleInfo)
        {
            return new Protection
            {
                Locked = styleInfo.Style.Protection.Locked,
                Hidden = styleInfo.Style.Protection.Hidden
            };
        }

        private static bool CellFormatsAreEqual(CellFormat f, StyleInfo styleInfo)
        {
            return
                f.BorderId != null && styleInfo.BorderId == f.BorderId
                && f.FillId != null && styleInfo.FillId == f.FillId
                && f.FontId != null && styleInfo.FontId == f.FontId
                && f.NumberFormatId != null && styleInfo.NumberFormatId == f.NumberFormatId
                && f.ApplyFill != null && f.ApplyFill == ApplyFill(styleInfo)
                && f.ApplyBorder != null && f.ApplyBorder == ApplyBorder(styleInfo)
                && AlignmentsAreEqual(f.Alignment, styleInfo.Style.Alignment)
                && ProtectionsAreEqual(f.Protection, styleInfo.Style.Protection)
                ;
        }

        private static bool ProtectionsAreEqual(Protection protection, IXLProtection xlProtection)
        {
            var p = new XLProtection();
            if (protection != null)
            {
                if (protection.Locked != null)
                    p.Locked = protection.Locked.Value;
                if (protection.Hidden != null)
                    p.Hidden = protection.Hidden.Value;
            }
            return p.Equals(xlProtection);
        }

        private static bool AlignmentsAreEqual(Alignment alignment, IXLAlignment xlAlignment)
        {
            var a = new XLAlignment();
            if (alignment != null)
            {
                if (alignment.Indent != null)
                    a.Indent = (Int32)alignment.Indent.Value;

                if (alignment.Horizontal != null)
                    a.Horizontal = alignment.Horizontal.Value.ToClosedXml();
                if (alignment.Vertical != null)
                    a.Vertical = alignment.Vertical.Value.ToClosedXml();

                if (alignment.ReadingOrder != null)
                    a.ReadingOrder = alignment.ReadingOrder.Value.ToClosedXml();
                if (alignment.WrapText != null)
                    a.WrapText = alignment.WrapText.Value;
                if (alignment.TextRotation != null)
                    a.TextRotation = (Int32)alignment.TextRotation.Value;
                if (alignment.ShrinkToFit != null)
                    a.ShrinkToFit = alignment.ShrinkToFit.Value;
                if (alignment.RelativeIndent != null)
                    a.RelativeIndent = alignment.RelativeIndent.Value;
                if (alignment.JustifyLastLine != null)
                    a.JustifyLastLine = alignment.JustifyLastLine.Value;
            }
            return a.Equals(xlAlignment);
        }

        private Dictionary<IXLBorder, BorderInfo> ResolveBorders(WorkbookStylesPart workbookStylesPart,
            Dictionary<IXLBorder, BorderInfo> sharedBorders)
        {
            if (workbookStylesPart.Stylesheet.Borders == null)
                workbookStylesPart.Stylesheet.Borders = new Borders();

            var allSharedBorders = new Dictionary<IXLBorder, BorderInfo>();
            foreach (var borderInfo in sharedBorders.Values)
            {
                var borderId = 0;
                var foundOne = false;
                foreach (Border f in workbookStylesPart.Stylesheet.Borders)
                {
                    if (BordersAreEqual(f, borderInfo.Border))
                    {
                        foundOne = true;
                        break;
                    }
                    borderId++;
                }
                if (!foundOne)
                {
                    var border = GetNewBorder(borderInfo);
                    workbookStylesPart.Stylesheet.Borders.AppendChild(border);
                }
                allSharedBorders.Add(borderInfo.Border,
                    new BorderInfo { Border = borderInfo.Border, BorderId = (UInt32)borderId });
            }
            workbookStylesPart.Stylesheet.Borders.Count = (UInt32)workbookStylesPart.Stylesheet.Borders.Count();
            return allSharedBorders;
        }

        private static Border GetNewBorder(BorderInfo borderInfo, Boolean ignoreMod = true)
        {
            var border = new Border();
            if (borderInfo.Border.DiagonalUpModified || ignoreMod)
                border.DiagonalUp = borderInfo.Border.DiagonalUp;

            if (borderInfo.Border.DiagonalDownModified || ignoreMod)
                border.DiagonalDown = borderInfo.Border.DiagonalDown;

            if (borderInfo.Border.LeftBorderModified || borderInfo.Border.LeftBorderColorModified || ignoreMod)
            {
                var leftBorder = new LeftBorder { Style = borderInfo.Border.LeftBorder.ToOpenXml() };
                if (borderInfo.Border.LeftBorderColorModified || ignoreMod)
                {
                    var leftBorderColor = GetNewColor(borderInfo.Border.LeftBorderColor);
                    leftBorder.AppendChild(leftBorderColor);
                }
                border.AppendChild(leftBorder);
            }

            if (borderInfo.Border.RightBorderModified || borderInfo.Border.RightBorderColorModified || ignoreMod)
            {
                var rightBorder = new RightBorder { Style = borderInfo.Border.RightBorder.ToOpenXml() };
                if (borderInfo.Border.RightBorderColorModified || ignoreMod)
                {
                    var rightBorderColor = GetNewColor(borderInfo.Border.RightBorderColor);
                    rightBorder.AppendChild(rightBorderColor);
                }
                border.AppendChild(rightBorder);
            }

            if (borderInfo.Border.TopBorderModified || borderInfo.Border.TopBorderColorModified || ignoreMod)
            {
                var topBorder = new TopBorder { Style = borderInfo.Border.TopBorder.ToOpenXml() };
                if (borderInfo.Border.TopBorderColorModified || ignoreMod)
                {
                    var topBorderColor = GetNewColor(borderInfo.Border.TopBorderColor);
                    topBorder.AppendChild(topBorderColor);
                }
                border.AppendChild(topBorder);
            }

            if (borderInfo.Border.BottomBorderModified || borderInfo.Border.BottomBorderColorModified || ignoreMod)
            {
                var bottomBorder = new BottomBorder { Style = borderInfo.Border.BottomBorder.ToOpenXml() };
                if (borderInfo.Border.BottomBorderColorModified || ignoreMod)
                {
                    var bottomBorderColor = GetNewColor(borderInfo.Border.BottomBorderColor);
                    bottomBorder.AppendChild(bottomBorderColor);
                }
                border.AppendChild(bottomBorder);
            }

            if (borderInfo.Border.DiagonalBorderModified || borderInfo.Border.DiagonalBorderColorModified || ignoreMod)
            {
                var DiagonalBorder = new DiagonalBorder { Style = borderInfo.Border.DiagonalBorder.ToOpenXml() };
                if (borderInfo.Border.DiagonalBorderColorModified || ignoreMod)
                {
                    var DiagonalBorderColor = GetNewColor(borderInfo.Border.DiagonalBorderColor);
                    DiagonalBorder.AppendChild(DiagonalBorderColor);
                }
                border.AppendChild(DiagonalBorder);
            }

            return border;
        }

        private bool BordersAreEqual(Border b, IXLBorder xlBorder)
        {
            var nb = new XLBorder();
            if (b.DiagonalUp != null)
                nb.DiagonalUp = b.DiagonalUp.Value;

            if (b.DiagonalDown != null)
                nb.DiagonalDown = b.DiagonalDown.Value;

            if (b.LeftBorder != null)
            {
                if (b.LeftBorder.Style != null)
                    nb.LeftBorder = b.LeftBorder.Style.Value.ToClosedXml();
                var bColor = GetColor(b.LeftBorder.Color);
                if (bColor.HasValue)
                    nb.LeftBorderColor = bColor;
            }

            if (b.RightBorder != null)
            {
                if (b.RightBorder.Style != null)
                    nb.RightBorder = b.RightBorder.Style.Value.ToClosedXml();
                var bColor = GetColor(b.RightBorder.Color);
                if (bColor.HasValue)
                    nb.RightBorderColor = bColor;
            }

            if (b.TopBorder != null)
            {
                if (b.TopBorder.Style != null)
                    nb.TopBorder = b.TopBorder.Style.Value.ToClosedXml();
                var bColor = GetColor(b.TopBorder.Color);
                if (bColor.HasValue)
                    nb.TopBorderColor = bColor;
            }

            if (b.BottomBorder != null)
            {
                if (b.BottomBorder.Style != null)
                    nb.BottomBorder = b.BottomBorder.Style.Value.ToClosedXml();
                var bColor = GetColor(b.BottomBorder.Color);
                if (bColor.HasValue)
                    nb.BottomBorderColor = bColor;
            }

            return nb.Equals(xlBorder);
        }

        private Dictionary<IXLFill, FillInfo> ResolveFills(WorkbookStylesPart workbookStylesPart,
            Dictionary<IXLFill, FillInfo> sharedFills)
        {
            if (workbookStylesPart.Stylesheet.Fills == null)
                workbookStylesPart.Stylesheet.Fills = new Fills();

            ResolveFillWithPattern(workbookStylesPart.Stylesheet.Fills, PatternValues.None);
            ResolveFillWithPattern(workbookStylesPart.Stylesheet.Fills, PatternValues.Gray125);

            var allSharedFills = new Dictionary<IXLFill, FillInfo>();
            foreach (var fillInfo in sharedFills.Values)
            {
                var fillId = 0;
                var foundOne = false;
                foreach (Fill f in workbookStylesPart.Stylesheet.Fills)
                {
                    if (FillsAreEqual(f, fillInfo.Fill))
                    {
                        foundOne = true;
                        break;
                    }
                    fillId++;
                }
                if (!foundOne)
                {
                    var fill = GetNewFill(fillInfo);
                    workbookStylesPart.Stylesheet.Fills.AppendChild(fill);
                }
                allSharedFills.Add(fillInfo.Fill, new FillInfo { Fill = fillInfo.Fill, FillId = (UInt32)fillId });
            }

            workbookStylesPart.Stylesheet.Fills.Count = (UInt32)workbookStylesPart.Stylesheet.Fills.Count();
            return allSharedFills;
        }

        private static void ResolveFillWithPattern(Fills fills, PatternValues patternValues)
        {
            if (fills.Elements<Fill>().Any(f =>
                f.PatternFill.PatternType == patternValues
                && f.PatternFill.ForegroundColor == null
                && f.PatternFill.BackgroundColor == null
                )) return;

            var fill1 = new Fill();
            var patternFill1 = new PatternFill { PatternType = patternValues };
            fill1.AppendChild(patternFill1);
            fills.AppendChild(fill1);
        }

        private static Fill GetNewFill(FillInfo fillInfo, Boolean ignoreMod = true)
        {
            var fill = new Fill();

            var patternFill = new PatternFill();
            if (fillInfo.Fill.PatternTypeModified || ignoreMod)
                patternFill.PatternType = fillInfo.Fill.PatternType.ToOpenXml();

            if (fillInfo.Fill.PatternColorModified || ignoreMod)
            {
                var foregroundColor = new ForegroundColor();
                if (fillInfo.Fill.PatternColor.ColorType == XLColorType.Color)
                    foregroundColor.Rgb = fillInfo.Fill.PatternColor.Color.ToHex();
                else if (fillInfo.Fill.PatternColor.ColorType == XLColorType.Indexed)
                    foregroundColor.Indexed = (UInt32)fillInfo.Fill.PatternColor.Indexed;
                else
                {
                    foregroundColor.Theme = (UInt32)fillInfo.Fill.PatternColor.ThemeColor;
                    if (fillInfo.Fill.PatternColor.ThemeTint != 0)
                        foregroundColor.Tint = fillInfo.Fill.PatternColor.ThemeTint;
                }
                patternFill.AppendChild(foregroundColor);
            }

            if (fillInfo.Fill.PatternBackgroundColorModified || ignoreMod)
            {
                var backgroundColor = new BackgroundColor();
                if (fillInfo.Fill.PatternBackgroundColor.ColorType == XLColorType.Color)
                    backgroundColor.Rgb = fillInfo.Fill.PatternBackgroundColor.Color.ToHex();
                else if (fillInfo.Fill.PatternBackgroundColor.ColorType == XLColorType.Indexed)
                    backgroundColor.Indexed = (UInt32)fillInfo.Fill.PatternBackgroundColor.Indexed;
                else
                {
                    backgroundColor.Theme = (UInt32)fillInfo.Fill.PatternBackgroundColor.ThemeColor;
                    if (fillInfo.Fill.PatternBackgroundColor.ThemeTint != 0)
                        backgroundColor.Tint = fillInfo.Fill.PatternBackgroundColor.ThemeTint;
                }
                patternFill.AppendChild(backgroundColor);
            }

            fill.AppendChild(patternFill);

            return fill;
        }

        private bool FillsAreEqual(Fill f, IXLFill xlFill)
        {
            var nF = new XLFill();
            if (f.PatternFill != null)
            {
                if (f.PatternFill.PatternType != null)
                    nF.PatternType = f.PatternFill.PatternType.Value.ToClosedXml();

                var fColor = GetColor(f.PatternFill.ForegroundColor);
                if (fColor.HasValue)
                    nF.PatternColor = fColor;

                var bColor = GetColor(f.PatternFill.BackgroundColor);
                if (bColor.HasValue)
                    nF.PatternBackgroundColor = bColor;
            }
            return nF.Equals(xlFill);
        }

        private void ResolveFonts(WorkbookStylesPart workbookStylesPart, SaveContext context)
        {
            if (workbookStylesPart.Stylesheet.Fonts == null)
                workbookStylesPart.Stylesheet.Fonts = new Fonts();

            var newFonts = new Dictionary<IXLFont, FontInfo>();
            foreach (var fontInfo in context.SharedFonts.Values)
            {
                var fontId = 0;
                var foundOne = false;
                foreach (Font f in workbookStylesPart.Stylesheet.Fonts)
                {
                    if (FontsAreEqual(f, fontInfo.Font))
                    {
                        foundOne = true;
                        break;
                    }
                    fontId++;
                }
                if (!foundOne)
                {
                    var font = GetNewFont(fontInfo);
                    workbookStylesPart.Stylesheet.Fonts.AppendChild(font);
                }
                newFonts.Add(fontInfo.Font, new FontInfo { Font = fontInfo.Font, FontId = (UInt32)fontId });
            }
            context.SharedFonts.Clear();
            foreach (var kp in newFonts)
                context.SharedFonts.Add(kp.Key, kp.Value);

            workbookStylesPart.Stylesheet.Fonts.Count = (UInt32)workbookStylesPart.Stylesheet.Fonts.Count();
        }

        private static Font GetNewFont(FontInfo fontInfo, Boolean ignoreMod = true)
        {
            var font = new Font();
            var bold = (fontInfo.Font.BoldModified || ignoreMod) && fontInfo.Font.Bold ? new Bold() : null;
            var italic = (fontInfo.Font.ItalicModified || ignoreMod) && fontInfo.Font.Italic ? new Italic() : null;
            var underline = (fontInfo.Font.UnderlineModified || ignoreMod) &&
                            fontInfo.Font.Underline != XLFontUnderlineValues.None
                ? new Underline { Val = fontInfo.Font.Underline.ToOpenXml() }
                : null;
            var strike = (fontInfo.Font.StrikethroughModified || ignoreMod) && fontInfo.Font.Strikethrough
                ? new Strike()
                : null;
            var verticalAlignment = fontInfo.Font.VerticalAlignmentModified || ignoreMod
                ? new VerticalTextAlignment { Val = fontInfo.Font.VerticalAlignment.ToOpenXml() }
                : null;
            var shadow = (fontInfo.Font.ShadowModified || ignoreMod) && fontInfo.Font.Shadow ? new Shadow() : null;
            var fontSize = fontInfo.Font.FontSizeModified || ignoreMod
                ? new FontSize { Val = fontInfo.Font.FontSize }
                : null;
            var color = fontInfo.Font.FontColorModified || ignoreMod ? GetNewColor(fontInfo.Font.FontColor) : null;

            var fontName = fontInfo.Font.FontNameModified || ignoreMod
                ? new FontName { Val = fontInfo.Font.FontName }
                : null;
            var fontFamilyNumbering = fontInfo.Font.FontFamilyNumberingModified || ignoreMod
                ? new FontFamilyNumbering { Val = (Int32)fontInfo.Font.FontFamilyNumbering }
                : null;

            if (bold != null)
                font.AppendChild(bold);
            if (italic != null)
                font.AppendChild(italic);
            if (underline != null)
                font.AppendChild(underline);
            if (strike != null)
                font.AppendChild(strike);
            if (verticalAlignment != null)
                font.AppendChild(verticalAlignment);
            if (shadow != null)
                font.AppendChild(shadow);
            if (fontSize != null)
                font.AppendChild(fontSize);
            if (color != null)
                font.AppendChild(color);
            if (fontName != null)
                font.AppendChild(fontName);
            if (fontFamilyNumbering != null)
                font.AppendChild(fontFamilyNumbering);

            return font;
        }

        private static Color GetNewColor(XLColor xlColor)
        {
            var color = new Color();
            if (xlColor.ColorType == XLColorType.Color)
                color.Rgb = xlColor.Color.ToHex();
            else if (xlColor.ColorType == XLColorType.Indexed)
                color.Indexed = (UInt32)xlColor.Indexed;
            else
            {
                color.Theme = (UInt32)xlColor.ThemeColor;
                if (xlColor.ThemeTint != 0)
                    color.Tint = xlColor.ThemeTint;
            }
            return color;
        }

        private static TabColor GetTabColor(XLColor xlColor)
        {
            var color = new TabColor();
            if (xlColor.ColorType == XLColorType.Color)
                color.Rgb = xlColor.Color.ToHex();
            else if (xlColor.ColorType == XLColorType.Indexed)
                color.Indexed = (UInt32)xlColor.Indexed;
            else
            {
                color.Theme = (UInt32)xlColor.ThemeColor;
                if (xlColor.ThemeTint != 0)
                    color.Tint = xlColor.ThemeTint;
            }
            return color;
        }

        private bool FontsAreEqual(Font f, IXLFont xlFont)
        {
            var nf = new XLFont { Bold = f.Bold != null, Italic = f.Italic != null };
            if (f.Underline != null)
            {
                nf.Underline = f.Underline.Val != null
                    ? f.Underline.Val.Value.ToClosedXml()
                    : XLFontUnderlineValues.Single;
            }
            nf.Strikethrough = f.Strike != null;
            if (f.VerticalTextAlignment != null)
            {
                nf.VerticalAlignment = f.VerticalTextAlignment.Val != null
                    ? f.VerticalTextAlignment.Val.Value.ToClosedXml()
                    : XLFontVerticalTextAlignmentValues.Baseline;
            }
            nf.Shadow = f.Shadow != null;
            if (f.FontSize != null)
                nf.FontSize = f.FontSize.Val;
            var fColor = GetColor(f.Color);
            if (fColor.HasValue)
                nf.FontColor = fColor;
            if (f.FontName != null)
                nf.FontName = f.FontName.Val;
            if (f.FontFamilyNumbering != null)
                nf.FontFamilyNumbering = (XLFontFamilyNumberingValues)f.FontFamilyNumbering.Val.Value;

            return nf.Equals(xlFont);
        }

        private static Dictionary<IXLNumberFormatBase, NumberFormatInfo> ResolveNumberFormats(
            WorkbookStylesPart workbookStylesPart,
            Dictionary<IXLNumberFormatBase, NumberFormatInfo> sharedNumberFormats,
            UInt32 defaultFormatId)
        {
            if (workbookStylesPart.Stylesheet.NumberingFormats == null)
            {
                workbookStylesPart.Stylesheet.NumberingFormats = new NumberingFormats();
                workbookStylesPart.Stylesheet.NumberingFormats.AppendChild(new NumberingFormat()
                {
                    NumberFormatId = 0,
                    FormatCode = ""
                });
            }

            var allSharedNumberFormats = new Dictionary<IXLNumberFormatBase, NumberFormatInfo>();
            foreach (var numberFormatInfo in sharedNumberFormats.Values.Where(nf => nf.NumberFormatId != defaultFormatId))
            {
                var numberingFormatId = XLConstants.NumberOfBuiltInStyles + 1;
                var foundOne = false;
                foreach (NumberingFormat nf in workbookStylesPart.Stylesheet.NumberingFormats)
                {
                    if (NumberFormatsAreEqual(nf, numberFormatInfo.NumberFormat))
                    {
                        foundOne = true;
                        numberingFormatId = (Int32)nf.NumberFormatId.Value;
                        break;
                    }
                    numberingFormatId++;
                }
                if (!foundOne)
                {
                    var numberingFormat = new NumberingFormat
                    {
                        NumberFormatId = (UInt32)numberingFormatId,
                        FormatCode = numberFormatInfo.NumberFormat.Format
                    };
                    workbookStylesPart.Stylesheet.NumberingFormats.AppendChild(numberingFormat);
                }
                allSharedNumberFormats.Add(numberFormatInfo.NumberFormat,
                    new NumberFormatInfo
                    {
                        NumberFormat = numberFormatInfo.NumberFormat,
                        NumberFormatId = numberingFormatId
                    });
            }
            workbookStylesPart.Stylesheet.NumberingFormats.Count =
                (UInt32)workbookStylesPart.Stylesheet.NumberingFormats.Count();
            return allSharedNumberFormats;
        }

        private static bool NumberFormatsAreEqual(NumberingFormat nf, IXLNumberFormatBase xlNumberFormat)
        {
            var newXLNumberFormat = new XLNumberFormat();

            if (nf.FormatCode != null && !String.IsNullOrWhiteSpace(nf.FormatCode.Value))
                newXLNumberFormat.Format = nf.FormatCode.Value;
            else if (nf.NumberFormatId != null)
                newXLNumberFormat.NumberFormatId = (Int32)nf.NumberFormatId.Value;

            return newXLNumberFormat.Equals(xlNumberFormat);
        }

        #endregion GenerateWorkbookStylesPartContent

        #region GenerateWorksheetPartContent

        private static void GenerateWorksheetPartContent(
            WorksheetPart worksheetPart, XLWorksheet xlWorksheet, bool evaluateFormulae, SaveContext context)
        {
            #region Worksheet

            if (worksheetPart.Worksheet == null)
                worksheetPart.Worksheet = new Worksheet();

            GenerateTables(xlWorksheet, worksheetPart, context);

            if (
                !worksheetPart.Worksheet.NamespaceDeclarations.Contains(new KeyValuePair<String, String>("r",
                    "http://schemas.openxmlformats.org/officeDocument/2006/relationships")))
            {
                worksheetPart.Worksheet.AddNamespaceDeclaration("r",
                    "http://schemas.openxmlformats.org/officeDocument/2006/relationships");
            }

            #endregion Worksheet

            var cm = new XLWSContentManager(worksheetPart.Worksheet);

            #region SheetProperties

            if (worksheetPart.Worksheet.SheetProperties == null)
                worksheetPart.Worksheet.SheetProperties = new SheetProperties();

            worksheetPart.Worksheet.SheetProperties.TabColor = xlWorksheet.TabColor.HasValue
                ? GetTabColor(xlWorksheet.TabColor)
                : null;

            cm.SetElement(XLWSContentManager.XLWSContents.SheetProperties, worksheetPart.Worksheet.SheetProperties);

            if (worksheetPart.Worksheet.SheetProperties.OutlineProperties == null)
                worksheetPart.Worksheet.SheetProperties.OutlineProperties = new OutlineProperties();

            worksheetPart.Worksheet.SheetProperties.OutlineProperties.SummaryBelow =
                (xlWorksheet.Outline.SummaryVLocation ==
                 XLOutlineSummaryVLocation.Bottom);
            worksheetPart.Worksheet.SheetProperties.OutlineProperties.SummaryRight =
                (xlWorksheet.Outline.SummaryHLocation ==
                 XLOutlineSummaryHLocation.Right);

            if (worksheetPart.Worksheet.SheetProperties.PageSetupProperties == null
                && (xlWorksheet.PageSetup.PagesTall > 0 || xlWorksheet.PageSetup.PagesWide > 0))
                worksheetPart.Worksheet.SheetProperties.PageSetupProperties = new PageSetupProperties { FitToPage = true };

            #endregion SheetProperties

            var maxColumn = 0;

            var sheetDimensionReference = "A1";
            if (xlWorksheet.Internals.CellsCollection.Count > 0)
            {
                maxColumn = xlWorksheet.Internals.CellsCollection.MaxColumnUsed;
                var maxRow = xlWorksheet.Internals.CellsCollection.MaxRowUsed;
                sheetDimensionReference = "A1:" + XLHelper.GetColumnLetterFromNumber(maxColumn) +
                                          maxRow.ToInvariantString();
            }

            if (xlWorksheet.Internals.ColumnsCollection.Count > 0)
            {
                var maxColCollection = xlWorksheet.Internals.ColumnsCollection.Keys.Max();
                if (maxColCollection > maxColumn)
                    maxColumn = maxColCollection;
            }

            #region SheetViews

            if (worksheetPart.Worksheet.SheetDimension == null)
                worksheetPart.Worksheet.SheetDimension = new SheetDimension { Reference = sheetDimensionReference };

            cm.SetElement(XLWSContentManager.XLWSContents.SheetDimension, worksheetPart.Worksheet.SheetDimension);

            if (worksheetPart.Worksheet.SheetViews == null)
                worksheetPart.Worksheet.SheetViews = new SheetViews();

            cm.SetElement(XLWSContentManager.XLWSContents.SheetViews, worksheetPart.Worksheet.SheetViews);

            var sheetView = (SheetView)worksheetPart.Worksheet.SheetViews.FirstOrDefault();
            if (sheetView == null)
            {
                sheetView = new SheetView { WorkbookViewId = 0U };
                worksheetPart.Worksheet.SheetViews.AppendChild(sheetView);
            }

            if (xlWorksheet.TabSelected)
                sheetView.TabSelected = true;
            else
                sheetView.TabSelected = null;

            if (xlWorksheet.RightToLeft)
                sheetView.RightToLeft = true;
            else
                sheetView.RightToLeft = null;

            if (xlWorksheet.ShowFormulas)
                sheetView.ShowFormulas = true;
            else
                sheetView.ShowFormulas = null;

            if (xlWorksheet.ShowGridLines)
                sheetView.ShowGridLines = null;
            else
                sheetView.ShowGridLines = false;

            if (xlWorksheet.ShowOutlineSymbols)
                sheetView.ShowOutlineSymbols = null;
            else
                sheetView.ShowOutlineSymbols = false;

            if (xlWorksheet.ShowRowColHeaders)
                sheetView.ShowRowColHeaders = null;
            else
                sheetView.ShowRowColHeaders = false;

            if (xlWorksheet.ShowRuler)
                sheetView.ShowRuler = null;
            else
                sheetView.ShowRuler = false;

            if (xlWorksheet.ShowWhiteSpace)
                sheetView.ShowWhiteSpace = null;
            else
                sheetView.ShowWhiteSpace = false;

            if (xlWorksheet.ShowZeros)
                sheetView.ShowZeros = null;
            else
                sheetView.ShowZeros = false;

            if (xlWorksheet.RightToLeft)
                sheetView.RightToLeft = true;
            else
                sheetView.RightToLeft = null;

            if (xlWorksheet.SheetView.View == XLSheetViewOptions.Normal)
                sheetView.View = null;
            else
                sheetView.View = xlWorksheet.SheetView.View.ToOpenXml();

            var pane = sheetView.Elements<Pane>().FirstOrDefault();
            if (pane == null)
            {
                pane = new Pane();
                sheetView.AppendChild(pane);
            }

            pane.State = PaneStateValues.FrozenSplit;
            Double hSplit = xlWorksheet.SheetView.SplitColumn;
            Double ySplit = xlWorksheet.SheetView.SplitRow;

            pane.HorizontalSplit = hSplit;
            pane.VerticalSplit = ySplit;

            pane.TopLeftCell = XLHelper.GetColumnLetterFromNumber(xlWorksheet.SheetView.SplitColumn + 1)
                               + (xlWorksheet.SheetView.SplitRow + 1);

            if (hSplit == 0 && ySplit == 0)
                sheetView.RemoveAllChildren<Pane>();

            if (xlWorksheet.SelectedRanges.Any() || xlWorksheet.ActiveCell != null)
            {
                sheetView.RemoveAllChildren<Selection>();

                var firstSelection = xlWorksheet.SelectedRanges.FirstOrDefault();
                var selection = new Selection();
                if (xlWorksheet.ActiveCell != null)
                    selection.ActiveCell = xlWorksheet.ActiveCell.Address.ToStringRelative(false);
                else if (firstSelection != null)
                    selection.ActiveCell = firstSelection.RangeAddress.FirstAddress.ToStringRelative(false);

                var seqRef = new List<String> { selection.ActiveCell.Value };
                seqRef.AddRange(xlWorksheet.SelectedRanges
                    .Select(range => range.RangeAddress.ToStringRelative(false)));

                selection.SequenceOfReferences = new ListValue<StringValue> { InnerText = String.Join(" ", seqRef.Distinct().ToArray()) };

                sheetView.Append(selection);
            }

            if (xlWorksheet.SheetView.ZoomScale == 100)
                sheetView.ZoomScale = null;
            else
                sheetView.ZoomScale = (UInt32)Math.Max(10, Math.Min(400, xlWorksheet.SheetView.ZoomScale));

            if (xlWorksheet.SheetView.ZoomScaleNormal == 100)
                sheetView.ZoomScaleNormal = null;
            else
                sheetView.ZoomScaleNormal = (UInt32)Math.Max(10, Math.Min(400, xlWorksheet.SheetView.ZoomScaleNormal));

            if (xlWorksheet.SheetView.ZoomScalePageLayoutView == 100)
                sheetView.ZoomScalePageLayoutView = null;
            else
                sheetView.ZoomScalePageLayoutView = (UInt32)Math.Max(10, Math.Min(400, xlWorksheet.SheetView.ZoomScalePageLayoutView));

            if (xlWorksheet.SheetView.ZoomScaleSheetLayoutView == 100)
                sheetView.ZoomScaleSheetLayoutView = null;
            else
                sheetView.ZoomScaleSheetLayoutView = (UInt32)Math.Max(10, Math.Min(400, xlWorksheet.SheetView.ZoomScaleSheetLayoutView));

            #endregion SheetViews

            var maxOutlineColumn = 0;
            if (xlWorksheet.ColumnCount() > 0)
                maxOutlineColumn = xlWorksheet.GetMaxColumnOutline();

            var maxOutlineRow = 0;
            if (xlWorksheet.RowCount() > 0)
                maxOutlineRow = xlWorksheet.GetMaxRowOutline();

            #region SheetFormatProperties

            if (worksheetPart.Worksheet.SheetFormatProperties == null)
                worksheetPart.Worksheet.SheetFormatProperties = new SheetFormatProperties();

            cm.SetElement(XLWSContentManager.XLWSContents.SheetFormatProperties,
                worksheetPart.Worksheet.SheetFormatProperties);

            worksheetPart.Worksheet.SheetFormatProperties.DefaultRowHeight = xlWorksheet.RowHeight.SaveRound();

            if (xlWorksheet.RowHeightChanged)
                worksheetPart.Worksheet.SheetFormatProperties.CustomHeight = true;
            else
                worksheetPart.Worksheet.SheetFormatProperties.CustomHeight = null;

            var worksheetColumnWidth = GetColumnWidth(xlWorksheet.ColumnWidth).SaveRound();
            if (xlWorksheet.ColumnWidthChanged)
                worksheetPart.Worksheet.SheetFormatProperties.DefaultColumnWidth = worksheetColumnWidth;
            else
                worksheetPart.Worksheet.SheetFormatProperties.DefaultColumnWidth = null;

            if (maxOutlineColumn > 0)
                worksheetPart.Worksheet.SheetFormatProperties.OutlineLevelColumn = (byte)maxOutlineColumn;
            else
                worksheetPart.Worksheet.SheetFormatProperties.OutlineLevelColumn = null;

            if (maxOutlineRow > 0)
                worksheetPart.Worksheet.SheetFormatProperties.OutlineLevelRow = (byte)maxOutlineRow;
            else
                worksheetPart.Worksheet.SheetFormatProperties.OutlineLevelRow = null;

            #endregion SheetFormatProperties

            #region Columns

            if (xlWorksheet.Internals.CellsCollection.Count == 0 &&
                xlWorksheet.Internals.ColumnsCollection.Count == 0
                && xlWorksheet.Style.Equals(DefaultStyle))
                worksheetPart.Worksheet.RemoveAllChildren<Columns>();
            else
            {
                if (!worksheetPart.Worksheet.Elements<Columns>().Any())
                {
                    var previousElement = cm.GetPreviousElementFor(XLWSContentManager.XLWSContents.Columns);
                    worksheetPart.Worksheet.InsertAfter(new Columns(), previousElement);
                }

                var columns = worksheetPart.Worksheet.Elements<Columns>().First();
                cm.SetElement(XLWSContentManager.XLWSContents.Columns, columns);

                var sheetColumnsByMin = columns.Elements<Column>().ToDictionary(c => c.Min.Value, c => c);
                //Dictionary<UInt32, Column> sheetColumnsByMax = columns.Elements<Column>().ToDictionary(c => c.Max.Value, c => c);

                Int32 minInColumnsCollection;
                Int32 maxInColumnsCollection;
                if (xlWorksheet.Internals.ColumnsCollection.Count > 0)
                {
                    minInColumnsCollection = xlWorksheet.Internals.ColumnsCollection.Keys.Min();
                    maxInColumnsCollection = xlWorksheet.Internals.ColumnsCollection.Keys.Max();
                }
                else
                {
                    minInColumnsCollection = 1;
                    maxInColumnsCollection = 0;
                }

                var worksheetStyleId = context.SharedStyles[xlWorksheet.GetStyleId()].StyleId;
                if (minInColumnsCollection > 1)
                {
                    UInt32Value min = 1;
                    UInt32Value max = (UInt32)(minInColumnsCollection - 1);

                    for (var co = min; co <= max; co++)
                    {
                        var column = new Column
                        {
                            Min = co,
                            Max = co,
                            Style = worksheetStyleId,
                            Width = worksheetColumnWidth,
                            CustomWidth = true
                        };

                        UpdateColumn(column, columns, sheetColumnsByMin); //, sheetColumnsByMax);
                    }
                }

                for (var co = minInColumnsCollection; co <= maxInColumnsCollection; co++)
                {
                    UInt32 styleId;
                    Double columnWidth;
                    var isHidden = false;
                    var collapsed = false;
                    var outlineLevel = 0;
                    if (xlWorksheet.Internals.ColumnsCollection.ContainsKey(co))
                    {
                        styleId = context.SharedStyles[xlWorksheet.Internals.ColumnsCollection[co].GetStyleId()].StyleId;
                        columnWidth = GetColumnWidth(xlWorksheet.Internals.ColumnsCollection[co].Width).SaveRound();
                        isHidden = xlWorksheet.Internals.ColumnsCollection[co].IsHidden;
                        collapsed = xlWorksheet.Internals.ColumnsCollection[co].Collapsed;
                        outlineLevel = xlWorksheet.Internals.ColumnsCollection[co].OutlineLevel;
                    }
                    else
                    {
                        styleId = context.SharedStyles[xlWorksheet.GetStyleId()].StyleId;
                        columnWidth = worksheetColumnWidth;
                    }

                    var column = new Column
                    {
                        Min = (UInt32)co,
                        Max = (UInt32)co,
                        Style = styleId,
                        Width = columnWidth,
                        CustomWidth = true
                    };

                    if (isHidden)
                        column.Hidden = true;
                    if (collapsed)
                        column.Collapsed = true;
                    if (outlineLevel > 0)
                        column.OutlineLevel = (byte)outlineLevel;

                    UpdateColumn(column, columns, sheetColumnsByMin); //, sheetColumnsByMax);
                }

                var collection = maxInColumnsCollection;
                foreach (
                    var col in
                        columns.Elements<Column>().Where(c => c.Min > (UInt32)(collection)).OrderBy(
                            c => c.Min.Value))
                {
                    col.Style = worksheetStyleId;
                    col.Width = worksheetColumnWidth;
                    col.CustomWidth = true;

                    if ((Int32)col.Max.Value > maxInColumnsCollection)
                        maxInColumnsCollection = (Int32)col.Max.Value;
                }

                if (maxInColumnsCollection < XLHelper.MaxColumnNumber && !xlWorksheet.Style.Equals(DefaultStyle))
                {
                    var column = new Column
                    {
                        Min = (UInt32)(maxInColumnsCollection + 1),
                        Max = (UInt32)(XLHelper.MaxColumnNumber),
                        Style = worksheetStyleId,
                        Width = worksheetColumnWidth,
                        CustomWidth = true
                    };
                    columns.AppendChild(column);
                }

                CollapseColumns(columns, sheetColumnsByMin);

                if (!columns.Any())
                {
                    worksheetPart.Worksheet.RemoveAllChildren<Columns>();
                    cm.SetElement(XLWSContentManager.XLWSContents.Columns, null);
                }
            }

            #endregion Columns

            #region SheetData

            if (!worksheetPart.Worksheet.Elements<SheetData>().Any())
            {
                var previousElement = cm.GetPreviousElementFor(XLWSContentManager.XLWSContents.SheetData);
                worksheetPart.Worksheet.InsertAfter(new SheetData(), previousElement);
            }

            var sheetData = worksheetPart.Worksheet.Elements<SheetData>().First();
            cm.SetElement(XLWSContentManager.XLWSContents.SheetData, sheetData);

            var lastRow = 0;
            var sheetDataRows =
                sheetData.Elements<Row>().ToDictionary(r => r.RowIndex == null ? ++lastRow : (Int32)r.RowIndex.Value,
                    r => r);
            foreach (
                var r in
                    xlWorksheet.Internals.RowsCollection.Deleted.Where(r => sheetDataRows.ContainsKey(r.Key)))
            {
                sheetData.RemoveChild(sheetDataRows[r.Key]);
                sheetDataRows.Remove(r.Key);
                xlWorksheet.Internals.CellsCollection.deleted.Remove(r.Key);
            }

            var distinctRows = xlWorksheet.Internals.CellsCollection.RowsCollection.Keys.Union(xlWorksheet.Internals.RowsCollection.Keys);
            var noRows = !sheetData.Elements<Row>().Any();
            foreach (var distinctRow in distinctRows.OrderBy(r => r))
            {
                Row row;
                if (sheetDataRows.ContainsKey(distinctRow))
                    row = sheetDataRows[distinctRow];
                else
                {
                    row = new Row { RowIndex = (UInt32)distinctRow };
                    if (noRows)
                    {
                        sheetData.AppendChild(row);
                        noRows = false;
                    }
                    else
                    {
                        if (sheetDataRows.Any(r => r.Key > row.RowIndex.Value))
                        {
                            var minRow = sheetDataRows.Where(r => r.Key > (Int32)row.RowIndex.Value).Min(r => r.Key);
                            var rowBeforeInsert = sheetDataRows[minRow];
                            sheetData.InsertBefore(row, rowBeforeInsert);
                        }
                        else
                            sheetData.AppendChild(row);
                    }
                }

                if (maxColumn > 0)
                    row.Spans = new ListValue<StringValue> { InnerText = "1:" + maxColumn.ToInvariantString() };

                row.Height = null;
                row.CustomHeight = null;
                row.Hidden = null;
                row.StyleIndex = null;
                row.CustomFormat = null;
                row.Collapsed = null;
                if (xlWorksheet.Internals.RowsCollection.ContainsKey(distinctRow))
                {
                    var thisRow = xlWorksheet.Internals.RowsCollection[distinctRow];
                    if (thisRow.HeightChanged)
                    {
                        row.Height = thisRow.Height.SaveRound();
                        row.CustomHeight = true;
                        row.CustomFormat = true;
                    }

                    if (thisRow.GetStyleId() != xlWorksheet.GetStyleId())
                    {
                        row.StyleIndex = context.SharedStyles[thisRow.GetStyleId()].StyleId;
                        row.CustomFormat = true;
                    }

                    if (thisRow.IsHidden)
                        row.Hidden = true;
                    if (thisRow.Collapsed)
                        row.Collapsed = true;
                    if (thisRow.OutlineLevel > 0)
                        row.OutlineLevel = (byte)thisRow.OutlineLevel;
                }

                var lastCell = 0;
                var cellsByReference = row.Elements<Cell>().ToDictionary(c => c.CellReference == null
                    ? XLHelper.GetColumnLetterFromNumber(
                        ++lastCell) + distinctRow
                    : c.CellReference.Value, c => c);

                foreach (var kpDel in xlWorksheet.Internals.CellsCollection.deleted.ToList())
                {
                    foreach (var delCo in kpDel.Value.ToList())
                    {
                        var key = XLHelper.GetColumnLetterFromNumber(delCo) + kpDel.Key.ToInvariantString();
                        if (!cellsByReference.ContainsKey(key)) continue;
                        row.RemoveChild(cellsByReference[key]);
                        kpDel.Value.Remove(delCo);
                    }
                    if (kpDel.Value.Count == 0)
                        xlWorksheet.Internals.CellsCollection.deleted.Remove(kpDel.Key);
                }

                if (!xlWorksheet.Internals.CellsCollection.RowsCollection.ContainsKey(distinctRow)) continue;

                var isNewRow = !row.Elements<Cell>().Any();
                lastCell = 0;
                var mRows = row.Elements<Cell>().ToDictionary(c => XLHelper.GetColumnNumberFromAddress(c.CellReference == null
                    ? (XLHelper.GetColumnLetterFromNumber(++lastCell) + distinctRow) : c.CellReference.Value), c => c);
                foreach (var xlCell in xlWorksheet.Internals.CellsCollection.RowsCollection[distinctRow].Values
                    .OrderBy(c => c.Address.ColumnNumber)
                    .Select(c => c))
                {
                    var styleId = context.SharedStyles[xlCell.GetStyleId()].StyleId;
                    var cellReference = (xlCell.Address).GetTrimmedAddress();
                    var isEmpty = xlCell.IsEmpty(true);

                    Cell cell = null;
                    if (cellsByReference.ContainsKey(cellReference))
                    {
                        cell = cellsByReference[cellReference];
                        if (isEmpty)
                        {
                            cell.Remove();
                        }
                    }

                    if (!isEmpty)
                    {
                        if (cell == null)
                        {
                            cell = new Cell();
                            cell.CellReference = new StringValue(cellReference);

                            if (isNewRow)
                                row.AppendChild(cell);
                            else
                            {
                                var newColumn = XLHelper.GetColumnNumberFromAddress(cellReference);

                                Cell cellBeforeInsert = null;
                                int[] lastCo = { Int32.MaxValue };
                                foreach (var c in mRows.Where(kp => kp.Key > newColumn).Where(c => lastCo[0] > c.Key))
                                {
                                    cellBeforeInsert = c.Value;
                                    lastCo[0] = c.Key;
                                }
                                if (cellBeforeInsert == null)
                                    row.AppendChild(cell);
                                else
                                    row.InsertBefore(cell, cellBeforeInsert);
                            }
                        }

                        cell.StyleIndex = styleId;
                        if (xlCell.HasFormula)
                        {
                            var formula = xlCell.FormulaA1;
                            if (xlCell.HasArrayFormula)
                            {
                                formula = formula.Substring(1, formula.Length - 2);
                                var f = new CellFormula { FormulaType = CellFormulaValues.Array };

                                if (xlCell.FormulaReference == null)
                                    xlCell.FormulaReference = xlCell.AsRange().RangeAddress;

                                if (xlCell.FormulaReference.FirstAddress.Equals(xlCell.Address))
                                {
                                    f.Text = formula;
                                    f.Reference = xlCell.FormulaReference.ToStringRelative();
                                }

                                cell.CellFormula = f;
                            }
                            else
                            {
                                cell.CellFormula = new CellFormula();
                                cell.CellFormula.Text = formula;
                            }

                            cell.CellValue = null;
                        }
                        else
                        {
                            cell.CellFormula = null;
                            cell.DataType = xlCell.DataType == XLCellValues.DateTime ? null : GetCellValueType(xlCell);
                        }

                        if (!xlCell.HasFormula || evaluateFormulae)
                            SetCellValue(xlCell, cell);
<<<<<<< HEAD

                                    }
                                    }
=======
                    }
                }
>>>>>>> 9ac8f65b
                xlWorksheet.Internals.CellsCollection.deleted.Remove(distinctRow);
            }
            foreach (
                var r in
                    xlWorksheet.Internals.CellsCollection.deleted.Keys.Where(
                        sheetDataRows.ContainsKey))
            {
                sheetData.RemoveChild(sheetDataRows[r]);
                sheetDataRows.Remove(r);
            }

            #endregion SheetData

            #region SheetProtection

            if (xlWorksheet.Protection.Protected)
            {
                if (!worksheetPart.Worksheet.Elements<SheetProtection>().Any())
                {
                    var previousElement = cm.GetPreviousElementFor(XLWSContentManager.XLWSContents.SheetProtection);
                    worksheetPart.Worksheet.InsertAfter(new SheetProtection(), previousElement);
                }

                var sheetProtection = worksheetPart.Worksheet.Elements<SheetProtection>().First();
                cm.SetElement(XLWSContentManager.XLWSContents.SheetProtection, sheetProtection);

                var protection = xlWorksheet.Protection;
                sheetProtection.Sheet = protection.Protected;
                if (!String.IsNullOrWhiteSpace(protection.PasswordHash))
                    sheetProtection.Password = protection.PasswordHash;
                sheetProtection.FormatCells = GetBooleanValue(!protection.FormatCells, true);
                sheetProtection.FormatColumns = GetBooleanValue(!protection.FormatColumns, true);
                sheetProtection.FormatRows = GetBooleanValue(!protection.FormatRows, true);
                sheetProtection.InsertColumns = GetBooleanValue(!protection.InsertColumns, true);
                sheetProtection.InsertHyperlinks = GetBooleanValue(!protection.InsertHyperlinks, true);
                sheetProtection.InsertRows = GetBooleanValue(!protection.InsertRows, true);
                sheetProtection.DeleteColumns = GetBooleanValue(!protection.DeleteColumns, true);
                sheetProtection.DeleteRows = GetBooleanValue(!protection.DeleteRows, true);
                sheetProtection.AutoFilter = GetBooleanValue(!protection.AutoFilter, true);
                sheetProtection.PivotTables = GetBooleanValue(!protection.PivotTables, true);
                sheetProtection.Sort = GetBooleanValue(!protection.Sort, true);
                sheetProtection.SelectLockedCells = GetBooleanValue(!protection.SelectLockedCells, false);
                sheetProtection.SelectUnlockedCells = GetBooleanValue(!protection.SelectUnlockedCells, false);
            }
            else
            {
                worksheetPart.Worksheet.RemoveAllChildren<SheetProtection>();
                cm.SetElement(XLWSContentManager.XLWSContents.SheetProtection, null);
            }

            #endregion SheetProtection

            #region AutoFilter

            worksheetPart.Worksheet.RemoveAllChildren<AutoFilter>();
            if (xlWorksheet.AutoFilter.Enabled)
            {
                var previousElement = cm.GetPreviousElementFor(XLWSContentManager.XLWSContents.AutoFilter);
                worksheetPart.Worksheet.InsertAfter(new AutoFilter(), previousElement);

                var autoFilter = worksheetPart.Worksheet.Elements<AutoFilter>().First();
                cm.SetElement(XLWSContentManager.XLWSContents.AutoFilter, autoFilter);

                PopulateAutoFilter(xlWorksheet.AutoFilter, autoFilter);
            }
            else
            {
                cm.SetElement(XLWSContentManager.XLWSContents.AutoFilter, null);
            }

            #endregion AutoFilter

            #region MergeCells

            if ((xlWorksheet).Internals.MergedRanges.Any())
            {
                if (!worksheetPart.Worksheet.Elements<MergeCells>().Any())
                {
                    var previousElement = cm.GetPreviousElementFor(XLWSContentManager.XLWSContents.MergeCells);
                    worksheetPart.Worksheet.InsertAfter(new MergeCells(), previousElement);
                }

                var mergeCells = worksheetPart.Worksheet.Elements<MergeCells>().First();
                cm.SetElement(XLWSContentManager.XLWSContents.MergeCells, mergeCells);
                mergeCells.RemoveAllChildren<MergeCell>();

                foreach (var mergeCell in (xlWorksheet).Internals.MergedRanges.Select(
                    m => m.RangeAddress.FirstAddress.ToString() + ":" + m.RangeAddress.LastAddress.ToString()).Select(
                        merged => new MergeCell { Reference = merged }))
                    mergeCells.AppendChild(mergeCell);

                mergeCells.Count = (UInt32)mergeCells.Count();
            }
            else
            {
                worksheetPart.Worksheet.RemoveAllChildren<MergeCells>();
                cm.SetElement(XLWSContentManager.XLWSContents.MergeCells, null);
            }

            #endregion MergeCells

            #region Conditional Formatting

            if (!xlWorksheet.ConditionalFormats.Any())
            {
                worksheetPart.Worksheet.RemoveAllChildren<ConditionalFormatting>();
                cm.SetElement(XLWSContentManager.XLWSContents.ConditionalFormatting, null);
            }
            else
            {
                worksheetPart.Worksheet.RemoveAllChildren<ConditionalFormatting>();
                var previousElement = cm.GetPreviousElementFor(XLWSContentManager.XLWSContents.ConditionalFormatting);

                var priority = 1; // priority is 1 origin in Microsoft Excel
                foreach (var cfGroup in xlWorksheet.ConditionalFormats
                    .GroupBy(
                        c => c.Range.RangeAddress.ToStringRelative(false),
                        c => c,
                        (key, g) => new { RangeId = key, CfList = g.ToList() }
                    )
                    )
                {
                    var conditionalFormatting = new ConditionalFormatting
                    {
                        SequenceOfReferences =
                            new ListValue<StringValue> { InnerText = cfGroup.RangeId }
                    };
                    foreach (var cf in cfGroup.CfList)
                    {
                        conditionalFormatting.Append(XLCFConverters.Convert(cf, priority, context));
                        priority++;
                    }
                    worksheetPart.Worksheet.InsertAfter(conditionalFormatting, previousElement);
                    previousElement = conditionalFormatting;
                    cm.SetElement(XLWSContentManager.XLWSContents.ConditionalFormatting, conditionalFormatting);
                }
            }

            #endregion Conditional Formatting

            #region DataValidations

            if (!xlWorksheet.DataValidations.Any(d => d.IsDirty()))
            {
                worksheetPart.Worksheet.RemoveAllChildren<DataValidations>();
                cm.SetElement(XLWSContentManager.XLWSContents.DataValidations, null);
            }
            else
            {
                if (!worksheetPart.Worksheet.Elements<DataValidations>().Any())
                {
                    var previousElement = cm.GetPreviousElementFor(XLWSContentManager.XLWSContents.DataValidations);
                    worksheetPart.Worksheet.InsertAfter(new DataValidations(), previousElement);
                }

                var dataValidations = worksheetPart.Worksheet.Elements<DataValidations>().First();
                cm.SetElement(XLWSContentManager.XLWSContents.DataValidations, dataValidations);
                dataValidations.RemoveAllChildren<DataValidation>();
                foreach (var dv in xlWorksheet.DataValidations)
                {
                    var sequence = dv.Ranges.Aggregate(String.Empty, (current, r) => current + (r.RangeAddress + " "));

                    if (sequence.Length > 0)
                        sequence = sequence.Substring(0, sequence.Length - 1);

                    var dataValidation = new DataValidation
                    {
                        AllowBlank = dv.IgnoreBlanks,
                        Formula1 = new Formula1(dv.MinValue),
                        Formula2 = new Formula2(dv.MaxValue),
                        Type = dv.AllowedValues.ToOpenXml(),
                        ShowErrorMessage = dv.ShowErrorMessage,
                        Prompt = dv.InputMessage,
                        PromptTitle = dv.InputTitle,
                        ErrorTitle = dv.ErrorTitle,
                        Error = dv.ErrorMessage,
                        ShowDropDown = !dv.InCellDropdown,
                        ShowInputMessage = dv.ShowInputMessage,
                        ErrorStyle = dv.ErrorStyle.ToOpenXml(),
                        Operator = dv.Operator.ToOpenXml(),
                        SequenceOfReferences =
                            new ListValue<StringValue> { InnerText = sequence }
                    };

                    dataValidations.AppendChild(dataValidation);
                }
                dataValidations.Count = (UInt32)xlWorksheet.DataValidations.Count();
            }

            #endregion DataValidations

            #region Hyperlinks

            var relToRemove = worksheetPart.HyperlinkRelationships.ToList();
            relToRemove.ForEach(worksheetPart.DeleteReferenceRelationship);
            if (!xlWorksheet.Hyperlinks.Any())
            {
                worksheetPart.Worksheet.RemoveAllChildren<Hyperlinks>();
                cm.SetElement(XLWSContentManager.XLWSContents.Hyperlinks, null);
            }
            else
            {
                if (!worksheetPart.Worksheet.Elements<Hyperlinks>().Any())
                {
                    var previousElement = cm.GetPreviousElementFor(XLWSContentManager.XLWSContents.Hyperlinks);
                    worksheetPart.Worksheet.InsertAfter(new Hyperlinks(), previousElement);
                }

                var hyperlinks = worksheetPart.Worksheet.Elements<Hyperlinks>().First();
                cm.SetElement(XLWSContentManager.XLWSContents.Hyperlinks, hyperlinks);
                hyperlinks.RemoveAllChildren<Hyperlink>();
                foreach (var hl in xlWorksheet.Hyperlinks)
                {
                    Hyperlink hyperlink;
                    if (hl.IsExternal)
                    {
                        var rId = context.RelIdGenerator.GetNext(RelType.Workbook);
                        hyperlink = new Hyperlink { Reference = hl.Cell.Address.ToString(), Id = rId };
                        worksheetPart.AddHyperlinkRelationship(hl.ExternalAddress, true, rId);
                    }
                    else
                    {
                        hyperlink = new Hyperlink
                        {
                            Reference = hl.Cell.Address.ToString(),
                            Location = hl.InternalAddress,
                            Display = hl.Cell.GetFormattedString()
                        };
                    }
                    if (!String.IsNullOrWhiteSpace(hl.Tooltip))
                        hyperlink.Tooltip = hl.Tooltip;
                    hyperlinks.AppendChild(hyperlink);
                }
            }

            #endregion Hyperlinks

            #region PrintOptions

            if (!worksheetPart.Worksheet.Elements<PrintOptions>().Any())
            {
                var previousElement = cm.GetPreviousElementFor(XLWSContentManager.XLWSContents.PrintOptions);
                worksheetPart.Worksheet.InsertAfter(new PrintOptions(), previousElement);
            }

            var printOptions = worksheetPart.Worksheet.Elements<PrintOptions>().First();
            cm.SetElement(XLWSContentManager.XLWSContents.PrintOptions, printOptions);

            printOptions.HorizontalCentered = xlWorksheet.PageSetup.CenterHorizontally;
            printOptions.VerticalCentered = xlWorksheet.PageSetup.CenterVertically;
            printOptions.Headings = xlWorksheet.PageSetup.ShowRowAndColumnHeadings;
            printOptions.GridLines = xlWorksheet.PageSetup.ShowGridlines;

            #endregion PrintOptions

            #region PageMargins

            if (!worksheetPart.Worksheet.Elements<PageMargins>().Any())
            {
                var previousElement = cm.GetPreviousElementFor(XLWSContentManager.XLWSContents.PageMargins);
                worksheetPart.Worksheet.InsertAfter(new PageMargins(), previousElement);
            }

            var pageMargins = worksheetPart.Worksheet.Elements<PageMargins>().First();
            cm.SetElement(XLWSContentManager.XLWSContents.PageMargins, pageMargins);
            pageMargins.Left = xlWorksheet.PageSetup.Margins.Left;
            pageMargins.Right = xlWorksheet.PageSetup.Margins.Right;
            pageMargins.Top = xlWorksheet.PageSetup.Margins.Top;
            pageMargins.Bottom = xlWorksheet.PageSetup.Margins.Bottom;
            pageMargins.Header = xlWorksheet.PageSetup.Margins.Header;
            pageMargins.Footer = xlWorksheet.PageSetup.Margins.Footer;

            #endregion PageMargins

            #region PageSetup

            if (!worksheetPart.Worksheet.Elements<PageSetup>().Any())
            {
                var previousElement = cm.GetPreviousElementFor(XLWSContentManager.XLWSContents.PageSetup);
                worksheetPart.Worksheet.InsertAfter(new PageSetup(), previousElement);
            }

            var pageSetup = worksheetPart.Worksheet.Elements<PageSetup>().First();
            cm.SetElement(XLWSContentManager.XLWSContents.PageSetup, pageSetup);

            pageSetup.Orientation = xlWorksheet.PageSetup.PageOrientation.ToOpenXml();
            pageSetup.PaperSize = (UInt32)xlWorksheet.PageSetup.PaperSize;
            pageSetup.BlackAndWhite = xlWorksheet.PageSetup.BlackAndWhite;
            pageSetup.Draft = xlWorksheet.PageSetup.DraftQuality;
            pageSetup.PageOrder = xlWorksheet.PageSetup.PageOrder.ToOpenXml();
            pageSetup.CellComments = xlWorksheet.PageSetup.ShowComments.ToOpenXml();
            pageSetup.Errors = xlWorksheet.PageSetup.PrintErrorValue.ToOpenXml();

            if (xlWorksheet.PageSetup.FirstPageNumber > 0)
            {
                pageSetup.FirstPageNumber = (UInt32)xlWorksheet.PageSetup.FirstPageNumber;
                pageSetup.UseFirstPageNumber = true;
            }
            else
            {
                pageSetup.FirstPageNumber = null;
                pageSetup.UseFirstPageNumber = null;
            }

            if (xlWorksheet.PageSetup.HorizontalDpi > 0)
                pageSetup.HorizontalDpi = (UInt32)xlWorksheet.PageSetup.HorizontalDpi;
            else
                pageSetup.HorizontalDpi = null;

            if (xlWorksheet.PageSetup.VerticalDpi > 0)
                pageSetup.VerticalDpi = (UInt32)xlWorksheet.PageSetup.VerticalDpi;
            else
                pageSetup.VerticalDpi = null;

            if (xlWorksheet.PageSetup.Scale > 0)
            {
                pageSetup.Scale = (UInt32)xlWorksheet.PageSetup.Scale;
                pageSetup.FitToWidth = null;
                pageSetup.FitToHeight = null;
            }
            else
            {
                pageSetup.Scale = null;

                if (xlWorksheet.PageSetup.PagesWide >= 0 && xlWorksheet.PageSetup.PagesWide != 1)
                    pageSetup.FitToWidth = (UInt32)xlWorksheet.PageSetup.PagesWide;

                if (xlWorksheet.PageSetup.PagesTall >= 0 && xlWorksheet.PageSetup.PagesTall != 1)
                    pageSetup.FitToHeight = (UInt32)xlWorksheet.PageSetup.PagesTall;
            }

            #endregion PageSetup

            #region HeaderFooter

            var headerFooter = worksheetPart.Worksheet.Elements<HeaderFooter>().FirstOrDefault();
            if (headerFooter == null)
                headerFooter = new HeaderFooter();
            else
                worksheetPart.Worksheet.RemoveAllChildren<HeaderFooter>();

            {
                var previousElement = cm.GetPreviousElementFor(XLWSContentManager.XLWSContents.HeaderFooter);
                worksheetPart.Worksheet.InsertAfter(headerFooter, previousElement);
                cm.SetElement(XLWSContentManager.XLWSContents.HeaderFooter, headerFooter);
            }
            if (((XLHeaderFooter)xlWorksheet.PageSetup.Header).Changed
                || ((XLHeaderFooter)xlWorksheet.PageSetup.Footer).Changed)
            {
                //var headerFooter = worksheetPart.Worksheet.Elements<HeaderFooter>().First();

                headerFooter.RemoveAllChildren();

                headerFooter.ScaleWithDoc = xlWorksheet.PageSetup.ScaleHFWithDocument;
                headerFooter.AlignWithMargins = xlWorksheet.PageSetup.AlignHFWithMargins;
                headerFooter.DifferentFirst = xlWorksheet.PageSetup.DifferentFirstPageOnHF;
                headerFooter.DifferentOddEven = xlWorksheet.PageSetup.DifferentOddEvenPagesOnHF;

                var oddHeader = new OddHeader(xlWorksheet.PageSetup.Header.GetText(XLHFOccurrence.OddPages));
                headerFooter.AppendChild(oddHeader);
                var oddFooter = new OddFooter(xlWorksheet.PageSetup.Footer.GetText(XLHFOccurrence.OddPages));
                headerFooter.AppendChild(oddFooter);

                var evenHeader = new EvenHeader(xlWorksheet.PageSetup.Header.GetText(XLHFOccurrence.EvenPages));
                headerFooter.AppendChild(evenHeader);
                var evenFooter = new EvenFooter(xlWorksheet.PageSetup.Footer.GetText(XLHFOccurrence.EvenPages));
                headerFooter.AppendChild(evenFooter);

                var firstHeader = new FirstHeader(xlWorksheet.PageSetup.Header.GetText(XLHFOccurrence.FirstPage));
                headerFooter.AppendChild(firstHeader);
                var firstFooter = new FirstFooter(xlWorksheet.PageSetup.Footer.GetText(XLHFOccurrence.FirstPage));
                headerFooter.AppendChild(firstFooter);
            }

            #endregion HeaderFooter

            #region RowBreaks

            if (!worksheetPart.Worksheet.Elements<RowBreaks>().Any())
            {
                var previousElement = cm.GetPreviousElementFor(XLWSContentManager.XLWSContents.RowBreaks);
                worksheetPart.Worksheet.InsertAfter(new RowBreaks(), previousElement);
            }

            var rowBreaks = worksheetPart.Worksheet.Elements<RowBreaks>().First();

            var rowBreakCount = xlWorksheet.PageSetup.RowBreaks.Count;
            if (rowBreakCount > 0)
            {
                rowBreaks.Count = (UInt32)rowBreakCount;
                rowBreaks.ManualBreakCount = (UInt32)rowBreakCount;
                var lastRowNum = (UInt32)xlWorksheet.RangeAddress.LastAddress.RowNumber;
                foreach (var break1 in xlWorksheet.PageSetup.RowBreaks.Select(rb => new Break
                {
                    Id = (UInt32)rb,
                    Max = lastRowNum,
                    ManualPageBreak = true
                }))
                    rowBreaks.AppendChild(break1);
                cm.SetElement(XLWSContentManager.XLWSContents.RowBreaks, rowBreaks);
            }
            else
            {
                worksheetPart.Worksheet.RemoveAllChildren<RowBreaks>();
                cm.SetElement(XLWSContentManager.XLWSContents.RowBreaks, null);
            }

            #endregion RowBreaks

            #region ColumnBreaks

            if (!worksheetPart.Worksheet.Elements<ColumnBreaks>().Any())
            {
                var previousElement = cm.GetPreviousElementFor(XLWSContentManager.XLWSContents.ColumnBreaks);
                worksheetPart.Worksheet.InsertAfter(new ColumnBreaks(), previousElement);
            }

            var columnBreaks = worksheetPart.Worksheet.Elements<ColumnBreaks>().First();

            var columnBreakCount = xlWorksheet.PageSetup.ColumnBreaks.Count;
            if (columnBreakCount > 0)
            {
                columnBreaks.Count = (UInt32)columnBreakCount;
                columnBreaks.ManualBreakCount = (UInt32)columnBreakCount;
                var maxColumnNumber = (UInt32)xlWorksheet.RangeAddress.LastAddress.ColumnNumber;
                foreach (var break1 in xlWorksheet.PageSetup.ColumnBreaks.Select(cb => new Break
                {
                    Id = (UInt32)cb,
                    Max = maxColumnNumber,
                    ManualPageBreak = true
                }))
                    columnBreaks.AppendChild(break1);
                cm.SetElement(XLWSContentManager.XLWSContents.ColumnBreaks, columnBreaks);
            }
            else
            {
                worksheetPart.Worksheet.RemoveAllChildren<ColumnBreaks>();
                cm.SetElement(XLWSContentManager.XLWSContents.ColumnBreaks, null);
            }

            #endregion ColumnBreaks

            #region Tables

            worksheetPart.Worksheet.RemoveAllChildren<TableParts>();
            {
                var previousElement = cm.GetPreviousElementFor(XLWSContentManager.XLWSContents.TableParts);
                worksheetPart.Worksheet.InsertAfter(new TableParts(), previousElement);
            }

            var tableParts = worksheetPart.Worksheet.Elements<TableParts>().First();
            cm.SetElement(XLWSContentManager.XLWSContents.TableParts, tableParts);

            tableParts.Count = (UInt32)xlWorksheet.Tables.Count();
            foreach (
                var tablePart in
                    from XLTable xlTable in xlWorksheet.Tables select new TablePart { Id = xlTable.RelId })
                tableParts.AppendChild(tablePart);

            #endregion Tables

            #region Drawings

            foreach (var pic in xlWorksheet.Pictures)
            {
                AddPictureAnchor(worksheetPart, pic, context);
                }

            if (xlWorksheet.Pictures.Any())
                RebasePictureIds(worksheetPart);

            if (xlWorksheet.Pictures.Any() && !worksheetPart.Worksheet.OfType<Drawing>().Any())
            {
                var worksheetDrawing = new Drawing { Id = worksheetPart.GetIdOfPart(worksheetPart.DrawingsPart) };
                worksheetDrawing.AddNamespaceDeclaration("r", "http://schemas.openxmlformats.org/officeDocument/2006/relationships");
                worksheetPart.Worksheet.InsertBefore(worksheetDrawing, tableParts);
            }

            #endregion Drawings

            #region LegacyDrawing

            if (xlWorksheet.LegacyDrawingIsNew)
            {
                worksheetPart.Worksheet.RemoveAllChildren<LegacyDrawing>();
                {
                    if (!String.IsNullOrWhiteSpace(xlWorksheet.LegacyDrawingId))
                    {
                        var previousElement = cm.GetPreviousElementFor(XLWSContentManager.XLWSContents.LegacyDrawing);
                        worksheetPart.Worksheet.InsertAfter(new LegacyDrawing { Id = xlWorksheet.LegacyDrawingId },
                            previousElement);
                    }
                }
            }

            #endregion LegacyDrawing

            #region LegacyDrawingHeaderFooter

            //LegacyDrawingHeaderFooter legacyHeaderFooter = worksheetPart.Worksheet.Elements<LegacyDrawingHeaderFooter>().FirstOrDefault();
            //if (legacyHeaderFooter != null)
            //{
            //    worksheetPart.Worksheet.RemoveAllChildren<LegacyDrawingHeaderFooter>();
            //    {
            //            var previousElement = cm.GetPreviousElementFor(XLWSContentManager.XLWSContents.LegacyDrawingHeaderFooter);
            //            worksheetPart.Worksheet.InsertAfter(new LegacyDrawingHeaderFooter { Id = xlWorksheet.LegacyDrawingId },
            //                                                previousElement);
            //    }
            //}

            #endregion LegacyDrawingHeaderFooter
        }

        private static void SetCellValue(XLCell xlCell, Cell openXmlCell)
        {
            if (xlCell.HasFormula)
            {
                var cellValue = new CellValue();
                try
                {
                    cellValue.Text = xlCell.Value.ToString();
                    openXmlCell.DataType = new EnumValue<CellValues>(CellValues.String);
                }
                catch
                {
                    cellValue = null;
                }

                openXmlCell.CellValue = cellValue;
                return;
            }

            var dataType = xlCell.DataType;
            if (dataType == XLCellValues.Text)
            {
                if (xlCell.InnerText.Length == 0)
                    openXmlCell.CellValue = null;
                else
                {
                    if (xlCell.ShareString)
                    {
                        var cellValue = new CellValue();
                        cellValue.Text = xlCell.SharedStringId.ToString();
                        openXmlCell.CellValue = cellValue;
                    }
                    else
                    {
                        var text = xlCell.GetString();
                        var t = new Text(text);
                        if (text.PreserveSpaces())
                            t.Space = SpaceProcessingModeValues.Preserve;

                        openXmlCell.InlineString = new InlineString { Text = t };
                    }
                }
            }
            else if (dataType == XLCellValues.TimeSpan)
            {
                var timeSpan = xlCell.GetTimeSpan();
                var cellValue = new CellValue();
                cellValue.Text =
                    XLCell.BaseDate.Add(timeSpan).ToOADate().ToInvariantString();
                openXmlCell.CellValue = cellValue;
            }
            else if (dataType == XLCellValues.DateTime || dataType == XLCellValues.Number)
            {
                if (!String.IsNullOrWhiteSpace(xlCell.InnerText))
                {
                    var cellValue = new CellValue();
                    cellValue.Text = Double.Parse(xlCell.InnerText, XLHelper.NumberStyle, XLHelper.ParseCulture).ToInvariantString();
                    openXmlCell.CellValue = cellValue;
                }
            }
            else
            {
                var cellValue = new CellValue();
                cellValue.Text = xlCell.InnerText;
                openXmlCell.CellValue = cellValue;
            }
        }

        private static void PopulateAutoFilter(XLAutoFilter xlAutoFilter, AutoFilter autoFilter)
        {
            var filterRange = xlAutoFilter.Range;
            autoFilter.Reference = filterRange.RangeAddress.ToString();

            foreach (var kp in xlAutoFilter.Filters)
            {
                var filterColumn = new FilterColumn { ColumnId = (UInt32)kp.Key - 1 };
                var xlFilterColumn = xlAutoFilter.Column(kp.Key);
                var filterType = xlFilterColumn.FilterType;
                if (filterType == XLFilterType.Custom)
                {
                    var customFilters = new CustomFilters();
                    foreach (var filter in kp.Value)
                    {
                        var customFilter = new CustomFilter { Val = filter.Value.ToString() };

                        if (filter.Operator != XLFilterOperator.Equal)
                            customFilter.Operator = filter.Operator.ToOpenXml();

                        if (filter.Connector == XLConnector.And)
                            customFilters.And = true;

                        customFilters.Append(customFilter);
                    }
                    filterColumn.Append(customFilters);
                }
                else if (filterType == XLFilterType.TopBottom)
                {
                    var top101 = new Top10 { Val = (double)xlFilterColumn.TopBottomValue };
                    if (xlFilterColumn.TopBottomType == XLTopBottomType.Percent)
                        top101.Percent = true;
                    if (xlFilterColumn.TopBottomPart == XLTopBottomPart.Bottom)
                        top101.Top = false;

                    filterColumn.Append(top101);
                }
                else if (filterType == XLFilterType.Dynamic)
                {
                    var dynamicFilter = new DynamicFilter
                    { Type = xlFilterColumn.DynamicType.ToOpenXml(), Val = xlFilterColumn.DynamicValue };
                    filterColumn.Append(dynamicFilter);
                }
                else
                {
                    var filters = new Filters();
                    foreach (var filter in kp.Value)
                    {
                        filters.Append(new Filter { Val = filter.Value.ToString() });
                    }

                    filterColumn.Append(filters);
                }
                autoFilter.Append(filterColumn);
            }

            if (xlAutoFilter.Sorted)
            {
                var sortState = new SortState
                {
                    Reference =
                        filterRange.Range(filterRange.FirstCell().CellBelow(), filterRange.LastCell()).RangeAddress.
                            ToString()
                };
                var sortCondition = new SortCondition
                {
                    Reference =
                        filterRange.Range(1, xlAutoFilter.SortColumn, filterRange.RowCount(),
                            xlAutoFilter.SortColumn).RangeAddress.ToString()
                };
                if (xlAutoFilter.SortOrder == XLSortOrder.Descending)
                    sortCondition.Descending = true;

                sortState.Append(sortCondition);
                autoFilter.Append(sortState);
            }
        }

        private static BooleanValue GetBooleanValue(bool value, bool defaultValue)
        {
            return value == defaultValue ? null : new BooleanValue(value);
        }

        private static void CollapseColumns(Columns columns, Dictionary<uint, Column> sheetColumns)
        {
            UInt32 lastMin = 1;
            var count = sheetColumns.Count;
            var arr = sheetColumns.OrderBy(kp => kp.Key).ToArray();
            // sheetColumns[kp.Key + 1]
            //Int32 i = 0;
            //foreach (KeyValuePair<uint, Column> kp in arr
            //    //.Where(kp => !(kp.Key < count && ColumnsAreEqual(kp.Value, )))
            //    )
            for (var i = 0; i < count; i++)
            {
                var kp = arr[i];
                if (i + 1 != count && ColumnsAreEqual(kp.Value, arr[i + 1].Value)) continue;

                var newColumn = (Column)kp.Value.CloneNode(true);
                newColumn.Min = lastMin;
                var newColumnMax = newColumn.Max.Value;
                var columnsToRemove =
                    columns.Elements<Column>().Where(co => co.Min >= lastMin && co.Max <= newColumnMax).
                        Select(co => co).ToList();
                columnsToRemove.ForEach(c => columns.RemoveChild(c));

                columns.AppendChild(newColumn);
                lastMin = kp.Key + 1;
                //i++;
            }
        }

        private static double GetColumnWidth(double columnWidth)
        {
            return Math.Min(255.0, Math.Max(0.0, columnWidth + ColumnWidthOffset));
        }

        private static void UpdateColumn(Column column, Columns columns, Dictionary<uint, Column> sheetColumnsByMin)
        {
            var co = column.Min.Value;
            Column newColumn;
            if (!sheetColumnsByMin.ContainsKey(co))
            {
                newColumn = (Column)column.CloneNode(true);
                columns.AppendChild(newColumn);
                sheetColumnsByMin.Add(co, newColumn);
            }
            else
            {
                var existingColumn = sheetColumnsByMin[column.Min.Value];
                newColumn = (Column)existingColumn.CloneNode(true);
                newColumn.Min = column.Min;
                newColumn.Max = column.Max;
                newColumn.Style = column.Style;
                newColumn.Width = column.Width.SaveRound();
                newColumn.CustomWidth = column.CustomWidth;

                if (column.Hidden != null)
                    newColumn.Hidden = true;
                else
                    newColumn.Hidden = null;

                if (column.Collapsed != null)
                    newColumn.Collapsed = true;
                else
                    newColumn.Collapsed = null;

                if (column.OutlineLevel != null && column.OutlineLevel > 0)
                    newColumn.OutlineLevel = (byte)column.OutlineLevel;
                else
                    newColumn.OutlineLevel = null;

                sheetColumnsByMin.Remove(column.Min.Value);
                if (existingColumn.Min + 1 > existingColumn.Max)
                {
                    //existingColumn.Min = existingColumn.Min + 1;
                    //columns.InsertBefore(existingColumn, newColumn);
                    //existingColumn.Remove();
                    columns.RemoveChild(existingColumn);
                    columns.AppendChild(newColumn);
                    sheetColumnsByMin.Add(newColumn.Min.Value, newColumn);
                }
                else
                {
                    //columns.InsertBefore(existingColumn, newColumn);
                    columns.AppendChild(newColumn);
                    sheetColumnsByMin.Add(newColumn.Min.Value, newColumn);
                    existingColumn.Min = existingColumn.Min + 1;
                    sheetColumnsByMin.Add(existingColumn.Min.Value, existingColumn);
                }
            }
        }

        private static bool ColumnsAreEqual(Column left, Column right)
        {
            return
                ((left.Style == null && right.Style == null)
                 || (left.Style != null && right.Style != null && left.Style.Value == right.Style.Value))
                && ((left.Width == null && right.Width == null)
                    || (left.Width != null && right.Width != null && left.Width.Value == right.Width.Value))
                && ((left.Hidden == null && right.Hidden == null)
                    || (left.Hidden != null && right.Hidden != null && left.Hidden.Value == right.Hidden.Value))
                && ((left.Collapsed == null && right.Collapsed == null)
                    ||
                    (left.Collapsed != null && right.Collapsed != null && left.Collapsed.Value == right.Collapsed.Value))
                && ((left.OutlineLevel == null && right.OutlineLevel == null)
                    ||
                    (left.OutlineLevel != null && right.OutlineLevel != null &&
                     left.OutlineLevel.Value == right.OutlineLevel.Value));
        }

        #endregion GenerateWorksheetPartContent
    }
}<|MERGE_RESOLUTION|>--- conflicted
+++ resolved
@@ -215,8 +215,8 @@
 
                 if (!calChainPart.CalculationChain.Any())
                     wbPart.DeletePart(calChainPart);
-            }
-        }
+                }
+            }
 
         // Adds child parts and generates content of the specified part.
         private void CreateParts(SpreadsheetDocument document, SaveOptions options)
@@ -335,7 +335,7 @@
                 workbookPart.Workbook.RemoveChild(workbookPart.Workbook.PivotCaches);
 
             if (options.GenerateCalculationChain)
-                GenerateCalculationChainPartContent(workbookPart, context);
+            GenerateCalculationChainPartContent(workbookPart, context);
             else
                 DeleteCalculationChainPartContent(workbookPart, context);
 
@@ -1041,29 +1041,29 @@
                         {
                             if (c.FormulaReference.FirstAddress.Equals(c.Address))
                             {
-                                var cc = new CalculationCell
-                                {
-                                    CellReference = c.Address.ToString(),
-                                    SheetId = worksheet.SheetId
-                                };
-
-                                if (c.FormulaReference == null)
-                                    c.FormulaReference = c.AsRange().RangeAddress;
+                            var cc = new CalculationCell
+                            {
+                                CellReference = c.Address.ToString(),
+                                SheetId = worksheet.SheetId
+                            };
+
+                            if (c.FormulaReference == null)
+                                c.FormulaReference = c.AsRange().RangeAddress;
 
                                 cc.Array = true;
                                 calculationChain.AppendChild(cc);
 
                                 foreach (var childCell in worksheet.Range(c.FormulaReference.ToString()).Cells())
-                                {
+                            {
                                     calculationChain.AppendChild(
                                         new CalculationCell
                                         {
                                             CellReference = childCell.Address.ToString(),
                                             SheetId = worksheet.SheetId,
                                             InChildChain = true
-                                        }
+                            }
                                     );
-                                }
+                        }
                             }
                         }
                         else
@@ -1103,7 +1103,7 @@
                 foreach (var cc in cellsToRemove)
                 {
                     calculationChain.RemoveChild(cc);
-                }
+            }
 #endif
             }
 
@@ -2273,8 +2273,8 @@
 
                 if (fieldItems.Any())
                 {
-                    fieldItems.Count = Convert.ToUInt32(fieldItems.Count());
-                    pf.AppendChild(fieldItems);
+                fieldItems.Count = Convert.ToUInt32(fieldItems.Count());
+                pf.AppendChild(fieldItems);
                 }
                 pivotFields.AppendChild(pf);
             }
@@ -4333,14 +4333,8 @@
 
                         if (!xlCell.HasFormula || evaluateFormulae)
                             SetCellValue(xlCell, cell);
-<<<<<<< HEAD
-
                                     }
                                     }
-=======
-                    }
-                }
->>>>>>> 9ac8f65b
                 xlWorksheet.Internals.CellsCollection.deleted.Remove(distinctRow);
             }
             foreach (
