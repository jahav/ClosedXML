using ClosedXML.Excel.CalcEngine;
using ClosedXML.Extensions;
using DocumentFormat.OpenXml;
using System;
using System.Collections.Generic;
using System.Data;
using System.Globalization;
using System.IO;
using System.Linq;

namespace ClosedXML.Excel
{
    public enum XLEventTracking { Enabled, Disabled }

    public enum XLCalculateMode
    {
        Auto,
        AutoNoTable,
        Manual,
        Default
    };

    public enum XLReferenceStyle
    {
        R1C1,
        A1,
        Default
    };

    public enum XLCellSetValueBehavior
    {
        /// <summary>
        ///   Analyze input string and convert value. For avoid analyzing use escape symbol '
        /// </summary>
        Smart = 0,

        /// <summary>
        ///   Direct set value. If value has unsupported type - value will be stored as string returned by <see
        ///    cref = "object.ToString()" />
        /// </summary>
        Simple = 1,
    }

    public partial class XLWorkbook : IXLWorkbook
    {
        #region Static
        public static IXLStyle DefaultStyle
        {
            get
            {
<<<<<<< HEAD
                return XLStyle.Default;
=======
                return _defaultStyle
                    ?? (_defaultStyle = new XLStyle(null)
                    {
                        Font = new XLFont(null, null)
                        {
                            Bold = false,
                            Italic = false,
                            Underline = XLFontUnderlineValues.None,
                            Strikethrough = false,
                            VerticalAlignment = XLFontVerticalTextAlignmentValues.Baseline,
                            FontSize = 11,
                            FontColor = XLColor.FromArgb(0, 0, 0),
                            FontName = "Calibri",
                            FontFamilyNumbering = XLFontFamilyNumberingValues.Swiss,
                            FontCharSet = XLFontCharSet.Default
                        },
                        Fill = new XLFill(null)
                        {
                            BackgroundColor = XLColor.FromIndex(64),
                            PatternType = XLFillPatternValues.None,
                            PatternColor = XLColor.FromIndex(64)
                        },
                        Border = new XLBorder(null, null)
                        {
                            BottomBorder = XLBorderStyleValues.None,
                            DiagonalBorder = XLBorderStyleValues.None,
                            DiagonalDown = false,
                            DiagonalUp = false,
                            LeftBorder = XLBorderStyleValues.None,
                            RightBorder = XLBorderStyleValues.None,
                            TopBorder = XLBorderStyleValues.None,
                            BottomBorderColor = XLColor.Black,
                            DiagonalBorderColor = XLColor.Black,
                            LeftBorderColor = XLColor.Black,
                            RightBorderColor = XLColor.Black,
                            TopBorderColor = XLColor.Black
                        },
                        NumberFormat = new XLNumberFormat(null, null) { NumberFormatId = 0 },
                        Alignment = new XLAlignment(null)
                        {
                            Indent = 0,
                            Horizontal = XLAlignmentHorizontalValues.General,
                            JustifyLastLine = false,
                            ReadingOrder = XLAlignmentReadingOrderValues.ContextDependent,
                            RelativeIndent = 0,
                            ShrinkToFit = false,
                            TextRotation = 0,
                            Vertical = XLAlignmentVerticalValues.Bottom,
                            WrapText = false
                        },
                        Protection = new XLProtection(null)
                        {
                            Locked = true,
                            Hidden = false
                        }
                    });
>>>>>>> bffa0f6d
            }
        }

        public static Double DefaultRowHeight { get; private set; }
        public static Double DefaultColumnWidth { get; private set; }

        public static IXLPageSetup DefaultPageOptions
        {
            get
            {
                var defaultPageOptions = new XLPageSetup(null, null)
                {
                    PageOrientation = XLPageOrientation.Default,
                    Scale = 100,
                    PaperSize = XLPaperSize.LetterPaper,
                    Margins = new XLMargins
                    {
                        Top = 0.75,
                        Bottom = 0.5,
                        Left = 0.75,
                        Right = 0.75,
                        Header = 0.5,
                        Footer = 0.75
                    },
                    ScaleHFWithDocument = true,
                    AlignHFWithMargins = true,
                    PrintErrorValue = XLPrintErrorValues.Displayed,
                    ShowComments = XLShowCommentsValues.None
                };
                return defaultPageOptions;
            }
        }

        public static IXLOutline DefaultOutline
        {
            get
            {
                return new XLOutline(null)
                {
                    SummaryHLocation = XLOutlineSummaryHLocation.Right,
                    SummaryVLocation = XLOutlineSummaryVLocation.Bottom
                };
            }
        }

        /// <summary>
        ///   Behavior for <see cref = "IXLCell.set_Value" />
        /// </summary>
        public static XLCellSetValueBehavior CellSetValueBehavior { get; set; }

        public static XLWorkbook OpenFromTemplate(String path)
        {
            return new XLWorkbook(path, true);
        }

        #endregion Static

        internal readonly List<UnsupportedSheet> UnsupportedSheets =
            new List<UnsupportedSheet>();

        public XLEventTracking EventTracking { get; set; }

        #region Nested Type: XLLoadSource

        private enum XLLoadSource
        {
            New,
            File,
            Stream
        };

        #endregion Nested Type: XLLoadSource

        internal XLWorksheets WorksheetsInternal { get; private set; }

        /// <summary>
        ///   Gets an object to manipulate the worksheets.
        /// </summary>
        public IXLWorksheets Worksheets
        {
            get { return WorksheetsInternal; }
        }

        /// <summary>
        ///   Gets an object to manipulate this workbook's named ranges.
        /// </summary>
        public IXLNamedRanges NamedRanges { get; private set; }

        /// <summary>
        ///   Gets an object to manipulate this workbook's theme.
        /// </summary>
        public IXLTheme Theme { get; private set; }

        /// <summary>
        ///   Gets or sets the default style for the workbook.
        ///   <para>All new worksheets will use this style.</para>
        /// </summary>
        public IXLStyle Style { get; set; }

        /// <summary>
        ///   Gets or sets the default row height for the workbook.
        ///   <para>All new worksheets will use this row height.</para>
        /// </summary>
        public Double RowHeight { get; set; }

        /// <summary>
        ///   Gets or sets the default column width for the workbook.
        ///   <para>All new worksheets will use this column width.</para>
        /// </summary>
        public Double ColumnWidth { get; set; }

        /// <summary>
        ///   Gets or sets the default page options for the workbook.
        ///   <para>All new worksheets will use these page options.</para>
        /// </summary>
        public IXLPageSetup PageOptions { get; set; }

        /// <summary>
        ///   Gets or sets the default outline options for the workbook.
        ///   <para>All new worksheets will use these outline options.</para>
        /// </summary>
        public IXLOutline Outline { get; set; }

        /// <summary>
        ///   Gets or sets the workbook's properties.
        /// </summary>
        public XLWorkbookProperties Properties { get; set; }

        /// <summary>
        ///   Gets or sets the workbook's calculation mode.
        /// </summary>
        public XLCalculateMode CalculateMode { get; set; }

        public Boolean CalculationOnSave { get; set; }
        public Boolean ForceFullCalculation { get; set; }
        public Boolean FullCalculationOnLoad { get; set; }
        public Boolean FullPrecision { get; set; }

        /// <summary>
        ///   Gets or sets the workbook's reference style.
        /// </summary>
        public XLReferenceStyle ReferenceStyle { get; set; }

        public IXLCustomProperties CustomProperties { get; private set; }

        public Boolean ShowFormulas { get; set; }
        public Boolean ShowGridLines { get; set; }
        public Boolean ShowOutlineSymbols { get; set; }
        public Boolean ShowRowColHeaders { get; set; }
        public Boolean ShowRuler { get; set; }
        public Boolean ShowWhiteSpace { get; set; }
        public Boolean ShowZeros { get; set; }
        public Boolean RightToLeft { get; set; }

        public Boolean DefaultShowFormulas
        {
            get { return false; }
        }

        public Boolean DefaultShowGridLines
        {
            get { return true; }
        }

        public Boolean DefaultShowOutlineSymbols
        {
            get { return true; }
        }

        public Boolean DefaultShowRowColHeaders
        {
            get { return true; }
        }

        public Boolean DefaultShowRuler
        {
            get { return true; }
        }

        public Boolean DefaultShowWhiteSpace
        {
            get { return true; }
        }

        public Boolean DefaultShowZeros
        {
            get { return true; }
        }

        public Boolean DefaultRightToLeft
        {
            get { return false; }
        }

        private void InitializeTheme()
        {
            Theme = new XLTheme
            {
                Text1 = XLColor.FromHtml("#FF000000"),
                Background1 = XLColor.FromHtml("#FFFFFFFF"),
                Text2 = XLColor.FromHtml("#FF1F497D"),
                Background2 = XLColor.FromHtml("#FFEEECE1"),
                Accent1 = XLColor.FromHtml("#FF4F81BD"),
                Accent2 = XLColor.FromHtml("#FFC0504D"),
                Accent3 = XLColor.FromHtml("#FF9BBB59"),
                Accent4 = XLColor.FromHtml("#FF8064A2"),
                Accent5 = XLColor.FromHtml("#FF4BACC6"),
                Accent6 = XLColor.FromHtml("#FFF79646"),
                Hyperlink = XLColor.FromHtml("#FF0000FF"),
                FollowedHyperlink = XLColor.FromHtml("#FF800080")
            };
        }

        internal XLColor GetXLColor(XLThemeColor themeColor)
        {
            switch (themeColor)
            {
                case XLThemeColor.Text1:
                    return Theme.Text1;

                case XLThemeColor.Background1:
                    return Theme.Background1;

                case XLThemeColor.Text2:
                    return Theme.Text2;

                case XLThemeColor.Background2:
                    return Theme.Background2;

                case XLThemeColor.Accent1:
                    return Theme.Accent1;

                case XLThemeColor.Accent2:
                    return Theme.Accent2;

                case XLThemeColor.Accent3:
                    return Theme.Accent3;

                case XLThemeColor.Accent4:
                    return Theme.Accent4;

                case XLThemeColor.Accent5:
                    return Theme.Accent5;

                case XLThemeColor.Accent6:
                    return Theme.Accent6;

                default:
                    throw new ArgumentException("Invalid theme color");
            }
        }

        public IXLNamedRange NamedRange(String rangeName)
        {
            if (rangeName.Contains("!"))
            {
                var split = rangeName.Split('!');
                var first = split[0];
                var wsName = first.StartsWith("'") ? first.Substring(1, first.Length - 2) : first;
                var name = split[1];
                IXLWorksheet ws;
                if (TryGetWorksheet(wsName, out ws))
                {
                    var range = ws.NamedRange(name);
                    return range ?? NamedRange(name);
                }
                return null;
            }
            return NamedRanges.NamedRange(rangeName);
        }

        public Boolean TryGetWorksheet(String name, out IXLWorksheet worksheet)
        {
            return Worksheets.TryGetWorksheet(name, out worksheet);
        }

        public IXLRange RangeFromFullAddress(String rangeAddress, out IXLWorksheet ws)
        {
            ws = null;
            if (!rangeAddress.Contains('!')) return null;

            var split = rangeAddress.Split('!');
            var first = split[0];
            var wsName = first.StartsWith("'") ? first.Substring(1, first.Length - 2) : first;
            var localRange = split[1];
            if (TryGetWorksheet(wsName, out ws))
            {
                return ws.Range(localRange);
            }
            return null;
        }

        /// <summary>
        ///   Saves the current workbook.
        /// </summary>
        public void Save()
        {
#if DEBUG
            Save(true, false);
#else
            Save(false, false);
#endif
        }

        /// <summary>
        ///   Saves the current workbook and optionally performs validation
        /// </summary>
        public void Save(Boolean validate, Boolean evaluateFormulae = false)
        {
            Save(new SaveOptions
            {
                ValidatePackage = validate,
                EvaluateFormulasBeforeSaving = evaluateFormulae,
                GenerateCalculationChain = true
            });
        }

        public void Save(SaveOptions options)
        {
            checkForWorksheetsPresent();
            if (_loadSource == XLLoadSource.New)
                throw new InvalidOperationException("This is a new file. Please use one of the 'SaveAs' methods.");

            if (_loadSource == XLLoadSource.Stream)
            {
                CreatePackage(_originalStream, false, _spreadsheetDocumentType, options);
            }
            else
                CreatePackage(_originalFile, _spreadsheetDocumentType, options);
        }

        /// <summary>
        ///   Saves the current workbook to a file.
        /// </summary>
        public void SaveAs(String file)
        {
#if DEBUG
            SaveAs(file, true, false);
#else
            SaveAs(file, false, false);
#endif
        }

        /// <summary>
        ///   Saves the current workbook to a file and optionally validates it.
        /// </summary>
        public void SaveAs(String file, Boolean validate, Boolean evaluateFormulae = false)
        {
            SaveAs(file, new SaveOptions
            {
                ValidatePackage = validate,
                EvaluateFormulasBeforeSaving = evaluateFormulae,
                GenerateCalculationChain = true
            });
        }

        public void SaveAs(String file, SaveOptions options)
        {
            checkForWorksheetsPresent();
            PathHelper.CreateDirectory(Path.GetDirectoryName(file));
            if (_loadSource == XLLoadSource.New)
            {
                if (File.Exists(file))
                    File.Delete(file);

                CreatePackage(file, GetSpreadsheetDocumentType(file), options);
            }
            else if (_loadSource == XLLoadSource.File)
            {
                if (String.Compare(_originalFile.Trim(), file.Trim(), true) != 0)
                {
                    File.Copy(_originalFile, file, true);
                    File.SetAttributes(file, FileAttributes.Normal);
                }

                CreatePackage(file, GetSpreadsheetDocumentType(file), options);
            }
            else if (_loadSource == XLLoadSource.Stream)
            {
                _originalStream.Position = 0;

                using (var fileStream = File.Create(file))
                {
                    CopyStream(_originalStream, fileStream);
                    CreatePackage(fileStream, false, _spreadsheetDocumentType, options);
                }
            }

            _loadSource = XLLoadSource.File;
            _originalFile = file;
            _originalStream = null;
        }

        private static SpreadsheetDocumentType GetSpreadsheetDocumentType(string filePath)
        {
            var extension = Path.GetExtension(filePath);

            if (extension == null) throw new ArgumentException("Empty extension is not supported.");
            extension = extension.Substring(1).ToLowerInvariant();

            switch (extension)
            {
                case "xlsm":
                case "xltm":
                    return SpreadsheetDocumentType.MacroEnabledWorkbook;

                case "xlsx":
                case "xltx":
                    return SpreadsheetDocumentType.Workbook;

                default:
                    throw new ArgumentException(String.Format("Extension '{0}' is not supported. Supported extensions are '.xlsx', '.xslm', '.xltx' and '.xltm'.", extension));
            }
        }

        private void checkForWorksheetsPresent()
        {
            if (!Worksheets.Any())
                throw new InvalidOperationException("Workbooks need at least one worksheet.");
        }

        /// <summary>
        ///   Saves the current workbook to a stream.
        /// </summary>
        public void SaveAs(Stream stream)
        {
#if DEBUG
            SaveAs(stream, true, false);
#else
            SaveAs(stream, false, false);
#endif
        }

        /// <summary>
        ///   Saves the current workbook to a stream and optionally validates it.
        /// </summary>
        public void SaveAs(Stream stream, Boolean validate, Boolean evaluateFormulae = false)
        {
            SaveAs(stream, new SaveOptions
            {
                ValidatePackage = validate,
                EvaluateFormulasBeforeSaving = evaluateFormulae,
                GenerateCalculationChain = true
            });
        }

        public void SaveAs(Stream stream, SaveOptions options)
        {
            checkForWorksheetsPresent();
            if (_loadSource == XLLoadSource.New)
            {
                // dm 20130422, this method or better the method SpreadsheetDocument.Create which is called
                // inside of 'CreatePackage' need a stream which CanSeek & CanRead
                // and an ordinary Response stream of a webserver can't do this
                // so we have to ask and provide a way around this
                if (stream.CanRead && stream.CanSeek && stream.CanWrite)
                {
                    // all is fine the package can be created in a direct way
                    CreatePackage(stream, true, _spreadsheetDocumentType, options);
                }
                else
                {
                    // the harder way
                    MemoryStream ms = new MemoryStream();
                    CreatePackage(ms, true, _spreadsheetDocumentType, options);
                    // not really nessesary, because I changed CopyStream too.
                    // but for better understanding and if somebody in the future
                    // provide an changed version of CopyStream
                    ms.Position = 0;
                    CopyStream(ms, stream);
                }
            }
            else if (_loadSource == XLLoadSource.File)
            {
                using (var fileStream = new FileStream(_originalFile, FileMode.Open, FileAccess.Read))
                {
                    CopyStream(fileStream, stream);
                }
                CreatePackage(stream, false, _spreadsheetDocumentType, options);
            }
            else if (_loadSource == XLLoadSource.Stream)
            {
                _originalStream.Position = 0;
                if (_originalStream != stream)
                    CopyStream(_originalStream, stream);

                CreatePackage(stream, false, _spreadsheetDocumentType, options);
            }

            _loadSource = XLLoadSource.Stream;
            _originalStream = stream;
            _originalFile = null;
        }

        internal static void CopyStream(Stream input, Stream output)
        {
            var buffer = new byte[8 * 1024];
            int len;
            // dm 20130422, it is always a good idea to rewind the input stream, or not?
            if (input.CanSeek)
                input.Seek(0, SeekOrigin.Begin);
            while ((len = input.Read(buffer, 0, buffer.Length)) > 0)
                output.Write(buffer, 0, len);
            // dm 20130422, and flushing the output after write
            output.Flush();
        }

        public IXLWorksheet Worksheet(String name)
        {
            return WorksheetsInternal.Worksheet(name);
        }

        public IXLWorksheet Worksheet(Int32 position)
        {
            return WorksheetsInternal.Worksheet(position);
        }

        public IXLCustomProperty CustomProperty(String name)
        {
            return CustomProperties.CustomProperty(name);
        }

        public IXLCells FindCells(Func<IXLCell, Boolean> predicate)
        {
            var cells = new XLCells(false, false);
            foreach (XLWorksheet ws in WorksheetsInternal)
            {
                foreach (XLCell cell in ws.CellsUsed(true))
                {
                    if (predicate(cell))
                        cells.Add(cell);
                }
            }
            return cells;
        }

        public IXLRows FindRows(Func<IXLRow, Boolean> predicate)
        {
            var rows = new XLRows(null);
            foreach (XLWorksheet ws in WorksheetsInternal)
            {
                foreach (IXLRow row in ws.Rows().Where(predicate))
                    rows.Add(row as XLRow);
            }
            return rows;
        }

        public IXLColumns FindColumns(Func<IXLColumn, Boolean> predicate)
        {
            var columns = new XLColumns(null);
            foreach (XLWorksheet ws in WorksheetsInternal)
            {
                foreach (IXLColumn column in ws.Columns().Where(predicate))
                    columns.Add(column as XLColumn);
            }
            return columns;
        }

        /// <summary>
        /// Searches the cells' contents for a given piece of text
        /// </summary>
        /// <param name="searchText">The search text.</param>
        /// <param name="compareOptions">The compare options.</param>
        /// <param name="searchFormulae">if set to <c>true</c> search formulae instead of cell values.</param>
        /// <returns></returns>
        public IEnumerable<IXLCell> Search(String searchText, CompareOptions compareOptions = CompareOptions.Ordinal, Boolean searchFormulae = false)
        {
            foreach (var ws in WorksheetsInternal)
            {
                foreach (var cell in ws.Search(searchText, compareOptions, searchFormulae))
                    yield return cell;
            }
        }

        #region Fields

        private XLLoadSource _loadSource = XLLoadSource.New;
        private String _originalFile;
        private Stream _originalStream;

        #endregion Fields

        #region Constructor

        /// <summary>
        ///   Creates a new Excel workbook.
        /// </summary>
        public XLWorkbook()
            : this(XLEventTracking.Enabled)
        {
        }

        internal XLWorkbook(String file, Boolean asTemplate)
            : this(XLEventTracking.Enabled)
        {
            LoadSheetsFromTemplate(file);
        }

        public XLWorkbook(XLEventTracking eventTracking)
        {
            EventTracking = eventTracking;
            DefaultRowHeight = 15;
            DefaultColumnWidth = 8.43;
            Style = new XLStyle(null, DefaultStyle);
            RowHeight = DefaultRowHeight;
            ColumnWidth = DefaultColumnWidth;
            PageOptions = DefaultPageOptions;
            Outline = DefaultOutline;
            Properties = new XLWorkbookProperties();
            CalculateMode = XLCalculateMode.Default;
            ReferenceStyle = XLReferenceStyle.Default;
            InitializeTheme();
            ShowFormulas = DefaultShowFormulas;
            ShowGridLines = DefaultShowGridLines;
            ShowOutlineSymbols = DefaultShowOutlineSymbols;
            ShowRowColHeaders = DefaultShowRowColHeaders;
            ShowRuler = DefaultShowRuler;
            ShowWhiteSpace = DefaultShowWhiteSpace;
            ShowZeros = DefaultShowZeros;
            RightToLeft = DefaultRightToLeft;
            WorksheetsInternal = new XLWorksheets(this);
            NamedRanges = new XLNamedRanges(this);
            CustomProperties = new XLCustomProperties(this);
            ShapeIdManager = new XLIdManager();
            Author = Environment.UserName;
        }

        /// <summary>
        ///   Opens an existing workbook from a file.
        /// </summary>
        /// <param name = "file">The file to open.</param>
        public XLWorkbook(String file)
            : this(file, XLEventTracking.Enabled)
        {
        }

        public XLWorkbook(String file, XLEventTracking eventTracking)
            : this(eventTracking)
        {
            _loadSource = XLLoadSource.File;
            _originalFile = file;
            _spreadsheetDocumentType = GetSpreadsheetDocumentType(_originalFile);
            Load(file);
        }

        /// <summary>
        ///   Opens an existing workbook from a stream.
        /// </summary>
        /// <param name = "stream">The stream to open.</param>
        public XLWorkbook(Stream stream) : this(stream, XLEventTracking.Enabled)
        {
        }

        public XLWorkbook(Stream stream, XLEventTracking eventTracking)
            : this(eventTracking)
        {
            _loadSource = XLLoadSource.Stream;
            _originalStream = stream;
            Load(stream);
        }

        #endregion Constructor

        #region Nested type: UnsupportedSheet

        internal sealed class UnsupportedSheet
        {
            public Boolean IsActive;
            public UInt32 SheetId;
            public Int32 Position;
        }

        #endregion Nested type: UnsupportedSheet

        public IXLCell Cell(String namedCell)
        {
            var namedRange = NamedRange(namedCell);
            if (namedRange == null) return null;
            var range = namedRange.Ranges.FirstOrDefault();
            if (range == null) return null;
            return range.FirstCell();
        }

        public IXLCells Cells(String namedCells)
        {
            return Ranges(namedCells).Cells();
        }

        public IXLRange Range(String range)
        {
            var namedRange = NamedRange(range);
            if (namedRange != null)
                return namedRange.Ranges.FirstOrDefault();
            else
            {
                IXLWorksheet ws;
                var r = RangeFromFullAddress(range, out ws);
                return r;
            }
        }

        public IXLRanges Ranges(String ranges)
        {
            var retVal = new XLRanges();
            var rangePairs = ranges.Split(',');
            foreach (var range in rangePairs.Select(r => Range(r.Trim())).Where(range => range != null))
            {
                retVal.Add(range);
            }
            return retVal;
        }

        internal XLIdManager ShapeIdManager { get; private set; }

        public void Dispose()
        {
            Worksheets.ForEach(w => w.Dispose());
        }

        public Boolean Use1904DateSystem { get; set; }

        public XLWorkbook SetUse1904DateSystem()
        {
            return SetUse1904DateSystem(true);
        }

        public XLWorkbook SetUse1904DateSystem(Boolean value)
        {
            Use1904DateSystem = value;
            return this;
        }

        public IXLWorksheet AddWorksheet(String sheetName)
        {
            return Worksheets.Add(sheetName);
        }

        public IXLWorksheet AddWorksheet(String sheetName, Int32 position)
        {
            return Worksheets.Add(sheetName, position);
        }

        public IXLWorksheet AddWorksheet(DataTable dataTable)
        {
            return Worksheets.Add(dataTable);
        }

        public void AddWorksheet(DataSet dataSet)
        {
            Worksheets.Add(dataSet);
        }

        public void AddWorksheet(IXLWorksheet worksheet)
        {
            worksheet.CopyTo(this, worksheet.Name);
        }

        public IXLWorksheet AddWorksheet(DataTable dataTable, String sheetName)
        {
            return Worksheets.Add(dataTable, sheetName);
        }

        private XLCalcEngine _calcEngine;

        private XLCalcEngine CalcEngine
        {
            get { return _calcEngine ?? (_calcEngine = new XLCalcEngine(this)); }
        }

        public Object Evaluate(String expression)
        {
            return CalcEngine.Evaluate(expression);
        }

        private static XLCalcEngine _calcEngineExpr;
        private SpreadsheetDocumentType _spreadsheetDocumentType;

        private static XLCalcEngine CalcEngineExpr
        {
            get { return _calcEngineExpr ?? (_calcEngineExpr = new XLCalcEngine()); }
        }

        public static Object EvaluateExpr(String expression)
        {
            return CalcEngineExpr.Evaluate(expression);
        }

        public String Author { get; set; }

        public Boolean LockStructure { get; set; }

        public XLWorkbook SetLockStructure(Boolean value) { LockStructure = value; return this; }

        public Boolean LockWindows { get; set; }

        public XLWorkbook SetLockWindows(Boolean value) { LockWindows = value; return this; }

        internal HexBinaryValue LockPassword { get; set; }
        public Boolean IsPasswordProtected { get { return LockPassword != null; } }

        public void Protect(Boolean lockStructure, Boolean lockWindows, String workbookPassword)
        {
            if (IsPasswordProtected && workbookPassword == null)
                throw new InvalidOperationException("The workbook is password protected");

            var hashPassword = workbookPassword.HashPassword();
            if (IsPasswordProtected && LockPassword != hashPassword)
                throw new ArgumentException("Invalid password");

            if (IsPasswordProtected && (lockStructure || lockWindows))
                throw new InvalidOperationException("The workbook is already protected");

            if (IsPasswordProtected && hashPassword != null && !lockStructure && !lockWindows)
            {
                // Workbook currently protected, but we're unsetting the 2 flags
                // Hence unprotect workbook using password.
                LockPassword = null;
            }

            if (!IsPasswordProtected && hashPassword != null && (lockStructure || lockWindows))
            {
                //Protect workbook using password.
                LockPassword = hashPassword;
            }

            LockStructure = lockStructure;
            LockWindows = lockWindows;
        }

        public void Protect()
        {
            Protect(true);
        }

        public void Protect(string workbookPassword)
        {
            Protect(true, false, workbookPassword);
        }

        public void Protect(Boolean lockStructure)
        {
            Protect(lockStructure, false);
        }

        public void Protect(Boolean lockStructure, Boolean lockWindows)
        {
            Protect(lockStructure, lockWindows, null);
        }

        public void Unprotect()
        {
            Protect(false, false);
        }

        public void Unprotect(string workbookPassword)
        {
            Protect(false, false, workbookPassword);
        }

        public override string ToString()
        {
            switch (_loadSource)
            {
                case XLLoadSource.New:
                    return "XLWorkbook(new)";

                case XLLoadSource.File:
                    return String.Format("XLWorkbook({0})", _originalFile);

                case XLLoadSource.Stream:
                    return String.Format("XLWorkbook({0})", _originalStream.ToString());

                default:
                    throw new NotImplementedException();
            }
        }

        public void SuspendEvents()
        {
            foreach (var ws in WorksheetsInternal)
            {
                ws.SuspendEvents();
            }
        }

        public void ResumeEvents()
        {
            foreach (var ws in WorksheetsInternal)
            {
                ws.ResumeEvents();
            }
        }
    }
}<|MERGE_RESOLUTION|>--- conflicted
+++ resolved
@@ -48,66 +48,7 @@
         {
             get
             {
-<<<<<<< HEAD
                 return XLStyle.Default;
-=======
-                return _defaultStyle
-                    ?? (_defaultStyle = new XLStyle(null)
-                    {
-                        Font = new XLFont(null, null)
-                        {
-                            Bold = false,
-                            Italic = false,
-                            Underline = XLFontUnderlineValues.None,
-                            Strikethrough = false,
-                            VerticalAlignment = XLFontVerticalTextAlignmentValues.Baseline,
-                            FontSize = 11,
-                            FontColor = XLColor.FromArgb(0, 0, 0),
-                            FontName = "Calibri",
-                            FontFamilyNumbering = XLFontFamilyNumberingValues.Swiss,
-                            FontCharSet = XLFontCharSet.Default
-                        },
-                        Fill = new XLFill(null)
-                        {
-                            BackgroundColor = XLColor.FromIndex(64),
-                            PatternType = XLFillPatternValues.None,
-                            PatternColor = XLColor.FromIndex(64)
-                        },
-                        Border = new XLBorder(null, null)
-                        {
-                            BottomBorder = XLBorderStyleValues.None,
-                            DiagonalBorder = XLBorderStyleValues.None,
-                            DiagonalDown = false,
-                            DiagonalUp = false,
-                            LeftBorder = XLBorderStyleValues.None,
-                            RightBorder = XLBorderStyleValues.None,
-                            TopBorder = XLBorderStyleValues.None,
-                            BottomBorderColor = XLColor.Black,
-                            DiagonalBorderColor = XLColor.Black,
-                            LeftBorderColor = XLColor.Black,
-                            RightBorderColor = XLColor.Black,
-                            TopBorderColor = XLColor.Black
-                        },
-                        NumberFormat = new XLNumberFormat(null, null) { NumberFormatId = 0 },
-                        Alignment = new XLAlignment(null)
-                        {
-                            Indent = 0,
-                            Horizontal = XLAlignmentHorizontalValues.General,
-                            JustifyLastLine = false,
-                            ReadingOrder = XLAlignmentReadingOrderValues.ContextDependent,
-                            RelativeIndent = 0,
-                            ShrinkToFit = false,
-                            TextRotation = 0,
-                            Vertical = XLAlignmentVerticalValues.Bottom,
-                            WrapText = false
-                        },
-                        Protection = new XLProtection(null)
-                        {
-                            Locked = true,
-                            Hidden = false
-                        }
-                    });
->>>>>>> bffa0f6d
             }
         }
 
