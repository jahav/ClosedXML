<<<<<<< HEAD
﻿using System;
using System.Collections.Generic;
using System.Linq;
using System.Drawing;


namespace ClosedXML.Excel
{
    internal class XLColumn : XLRangeBase, IXLColumn
    {
        #region Private fields

        private bool _collapsed;
        private bool _isHidden;
        private int _outlineLevel;

        private Double _width;

        #endregion

        #region Constructor

        public XLColumn(Int32 column, XLColumnParameters xlColumnParameters)
            : base(
                new XLRangeAddress(new XLAddress(xlColumnParameters.Worksheet, 1, column, false, false),
                                   new XLAddress(xlColumnParameters.Worksheet, XLHelper.MaxRowNumber, column, false,
                                                 false)))
        {
            SetColumnNumber(column);

            IsReference = xlColumnParameters.IsReference;
            if (IsReference)
                SubscribeToShiftedColumns((range, columnsShifted) => this.WorksheetRangeShiftedColumns(range, columnsShifted));
            else
            {
                SetStyle(xlColumnParameters.DefaultStyleId);
                _width = xlColumnParameters.Worksheet.ColumnWidth;
            }
        }

        public XLColumn(XLColumn column)
            : base(
                new XLRangeAddress(new XLAddress(column.Worksheet, 1, column.ColumnNumber(), false, false),
                                   new XLAddress(column.Worksheet, XLHelper.MaxRowNumber, column.ColumnNumber(),
                                                 false, false)))
        {
            _width = column._width;
            IsReference = column.IsReference;
            if (IsReference)
                SubscribeToShiftedColumns((range, columnsShifted) => this.WorksheetRangeShiftedColumns(range, columnsShifted));
            _collapsed = column._collapsed;
            _isHidden = column._isHidden;
            _outlineLevel = column._outlineLevel;
            SetStyle(column.GetStyleId());
        }

        #endregion

        public Boolean IsReference { get; private set; }

        public override IEnumerable<IXLStyle> Styles
        {
            get
            {
                UpdatingStyle = true;

                yield return Style;

                int column = ColumnNumber();

                foreach (XLCell cell in Worksheet.Internals.CellsCollection.GetCellsInColumn(column))
                    yield return cell.Style;

                UpdatingStyle = false;
            }
        }

        public override Boolean UpdatingStyle { get; set; }

        public override IXLStyle InnerStyle
        {
            get
            {
                return IsReference
                           ? Worksheet.Internals.ColumnsCollection[ColumnNumber()].InnerStyle
                           : GetStyle();
            }
            set
            {
                if (IsReference)
                    Worksheet.Internals.ColumnsCollection[ColumnNumber()].InnerStyle = value;
                else
                    SetStyle(value);
            }
        }

        public Boolean Collapsed
        {
            get { return IsReference ? Worksheet.Internals.ColumnsCollection[ColumnNumber()].Collapsed : _collapsed; }
            set
            {
                if (IsReference)
                    Worksheet.Internals.ColumnsCollection[ColumnNumber()].Collapsed = value;
                else
                    _collapsed = value;
            }
        }

        #region IXLColumn Members

        public Double Width
        {
            get { return IsReference ? Worksheet.Internals.ColumnsCollection[ColumnNumber()].Width : _width; }
            set
            {
                if (IsReference)
                    Worksheet.Internals.ColumnsCollection[ColumnNumber()].Width = value;
                else
                    _width = value;
            }
        }

        public void Delete()
        {
            int columnNumber = ColumnNumber();
            using (var asRange = AsRange())
            {
                asRange.Delete(XLShiftDeletedCells.ShiftCellsLeft);
            }

            Worksheet.Internals.ColumnsCollection.Remove(columnNumber);
            var columnsToMove = new List<Int32>();
            columnsToMove.AddRange(
                Worksheet.Internals.ColumnsCollection.Where(c => c.Key > columnNumber).Select(c => c.Key));
            foreach (int column in columnsToMove.OrderBy(c => c))
            {
                Worksheet.Internals.ColumnsCollection.Add(column - 1, Worksheet.Internals.ColumnsCollection[column]);
                Worksheet.Internals.ColumnsCollection.Remove(column);
            }
        }

        public new IXLColumn Clear(XLClearOptions clearOptions = XLClearOptions.ContentsAndFormats)
        {
            base.Clear(clearOptions);
            return this;
        }

        public IXLCell Cell(Int32 rowNumber)
        {
            return Cell(rowNumber, 1);
        }

        public new IXLCells Cells(String cellsInColumn)
        {
            var retVal = new XLCells(false, false);
            var rangePairs = cellsInColumn.Split(',');
            foreach (string pair in rangePairs)
                retVal.Add(Range(pair.Trim()).RangeAddress);
            return retVal;
        }

        public new IXLCells Cells()
        {
            return Cells(true, true);
        }

        public new IXLCells Cells(Boolean usedCellsOnly)
        {
            if (usedCellsOnly)
                return Cells(true, true);
            else
                return Cells(FirstCellUsed().Address.RowNumber, LastCellUsed().Address.RowNumber);
        }

        public IXLCells Cells(Int32 firstRow, Int32 lastRow)
        {
            return Cells(firstRow + ":" + lastRow);
        }

        public override IXLStyle Style
        {
            get { return IsReference ? Worksheet.Internals.ColumnsCollection[ColumnNumber()].Style : GetStyle(); }
            set
            {
                if (IsReference)
                    Worksheet.Internals.ColumnsCollection[ColumnNumber()].Style = value;
                else
                {
                    SetStyle(value);

                    Int32 minRow = 1;
                    Int32 maxRow = 0;
                    int column = ColumnNumber();
                    if (Worksheet.Internals.CellsCollection.ColumnsUsed.ContainsKey(column))
                    {
                        minRow = Worksheet.Internals.CellsCollection.MinRowInColumn(column);
                        maxRow = Worksheet.Internals.CellsCollection.MaxRowInColumn(column);
                    }

                    if (Worksheet.Internals.RowsCollection.Count > 0)
                    {
                        Int32 minInCollection = Worksheet.Internals.RowsCollection.Keys.Min();
                        Int32 maxInCollection = Worksheet.Internals.RowsCollection.Keys.Max();
                        if (minInCollection < minRow)
                            minRow = minInCollection;
                        if (maxInCollection > maxRow)
                            maxRow = maxInCollection;
                    }

                    if (minRow > 0 && maxRow > 0)
                    {
                        for (Int32 ro = minRow; ro <= maxRow; ro++)
                            Worksheet.Cell(ro, column).Style = value;
                    }
                }
            }
        }

        public new IXLColumns InsertColumnsAfter(Int32 numberOfColumns)
        {
            int columnNum = ColumnNumber();
            Worksheet.Internals.ColumnsCollection.ShiftColumnsRight(columnNum + 1, numberOfColumns);
            using (var column = Worksheet.Column(columnNum))
            {
                using (var asRange = column.AsRange())
                {
                    asRange.InsertColumnsAfterVoid(true, numberOfColumns);
                }
            }

            var newColumns = Worksheet.Columns(columnNum + 1, columnNum + numberOfColumns);
            CopyColumns(newColumns);
            return newColumns;
        }

        public new IXLColumns InsertColumnsBefore(Int32 numberOfColumns)
        {
            int columnNum = ColumnNumber();
            if (columnNum > 1)
            {
                using (var column = Worksheet.Column(columnNum - 1))
                {
                    return column.InsertColumnsAfter(numberOfColumns);
                }
            }

            Worksheet.Internals.ColumnsCollection.ShiftColumnsRight(columnNum, numberOfColumns);

            using (var column = Worksheet.Column(columnNum))
            {
                using (var asRange = column.AsRange())
                {
                    asRange.InsertColumnsBeforeVoid(true, numberOfColumns);
                }
            }

            return Worksheet.Columns(columnNum, columnNum + numberOfColumns - 1);
        }

        private void CopyColumns(IXLColumns newColumns)
        {
            foreach (var newColumn in newColumns)
            {
                var internalColumn = Worksheet.Internals.ColumnsCollection[newColumn.ColumnNumber()];
                internalColumn._width = Width;
                internalColumn.SetStyle(Style);
                internalColumn._collapsed = Collapsed;
                internalColumn._isHidden = IsHidden;
                internalColumn._outlineLevel = OutlineLevel;
            }
        }

        public IXLColumn AdjustToContents()
        {
            return AdjustToContents(1);
        }

        public IXLColumn AdjustToContents(Int32 startRow)
        {
            return AdjustToContents(startRow, XLHelper.MaxRowNumber);
        }

        public IXLColumn AdjustToContents(Int32 startRow, Int32 endRow)
        {
            return AdjustToContents(startRow, endRow, 0, Double.MaxValue);
        }

        public IXLColumn AdjustToContents(Double minWidth, Double maxWidth)
        {
            return AdjustToContents(1, XLHelper.MaxRowNumber, minWidth, maxWidth);
        }

        public IXLColumn AdjustToContents(Int32 startRow, Double minWidth, Double maxWidth)
        {
            return AdjustToContents(startRow, XLHelper.MaxRowNumber, minWidth, maxWidth);
        }

        public IXLColumn AdjustToContents(Int32 startRow, Int32 endRow, Double minWidth, Double maxWidth)
        {
#if _NETFRAMEWORK_
            var fontCache = new Dictionary<IXLFontBase, Font>();
#endif

            Double colMaxWidth = minWidth;

            List<Int32> autoFilterRows = new List<Int32>();
            if (this.Worksheet.AutoFilter != null && this.Worksheet.AutoFilter.Range != null)
                autoFilterRows.Add(this.Worksheet.AutoFilter.Range.FirstRow().RowNumber());

            autoFilterRows.AddRange(Worksheet.Tables.Where(t =>
                    t.AutoFilter != null
                    && t.AutoFilter.Range != null
                    && !autoFilterRows.Contains(t.AutoFilter.Range.FirstRow().RowNumber()))
                .Select(t => t.AutoFilter.Range.FirstRow().RowNumber()));

            foreach (XLCell c in Column(startRow, endRow).CellsUsed())
            {
                if (c.IsMerged()) continue;

                Double thisWidthMax = 0;
                Int32 textRotation = c.Style.Alignment.TextRotation;
                if (c.HasRichText || textRotation != 0 || c.InnerText.Contains(Environment.NewLine))
                {
                    var kpList = new List<KeyValuePair<IXLFontBase, string>>();

#region if (c.HasRichText)

                    if (c.HasRichText)
                    {
                        foreach (IXLRichString rt in c.RichText)
                        {
                            String formattedString = rt.Text;
                            var arr = formattedString.Split(new[] {Environment.NewLine}, StringSplitOptions.None);
                            Int32 arrCount = arr.Count();
                            for (Int32 i = 0; i < arrCount; i++)
                            {
                                String s = arr[i];
                                if (i < arrCount - 1)
                                    s += Environment.NewLine;
                                kpList.Add(new KeyValuePair<IXLFontBase, String>(rt, s));
                            }
                        }
                    }
                    else
                    {
                        String formattedString = c.GetFormattedString();
                        var arr = formattedString.Split(new[] {Environment.NewLine}, StringSplitOptions.None);
                        Int32 arrCount = arr.Count();
                        for (Int32 i = 0; i < arrCount; i++)
                        {
                            String s = arr[i];
                            if (i < arrCount - 1)
                                s += Environment.NewLine;
                            kpList.Add(new KeyValuePair<IXLFontBase, String>(c.Style.Font, s));
                        }
                    }

#endregion

#region foreach (var kp in kpList)

                    Double runningWidth = 0;
                    Boolean rotated = false;
                    Double maxLineWidth = 0;
                    Int32 lineCount = 1;
                    foreach (KeyValuePair<IXLFontBase, string> kp in kpList)
                    {
                        var f = kp.Key;
                        String formattedString = kp.Value;

                        Int32 newLinePosition = formattedString.IndexOf(Environment.NewLine);
                        if (textRotation == 0)
                        {
#region if (newLinePosition >= 0)

                            if (newLinePosition >= 0)
                            {
                                if (newLinePosition > 0)
#if _NETFRAMEWORK_
                                    runningWidth += f.GetWidth(formattedString.Substring(0, newLinePosition), fontCache);
#else
                                    runningWidth += f.GetWidth(formattedString.Substring(0, newLinePosition));
#endif

                                if (runningWidth > thisWidthMax)
                                    thisWidthMax = runningWidth;

                                runningWidth = newLinePosition < formattedString.Length - 2
#if _NETFRAMEWORK_
                                                   ? f.GetWidth(formattedString.Substring(newLinePosition + 2), fontCache)
#else
                                                   ? f.GetWidth(formattedString.Substring(newLinePosition + 2))
#endif
                                                   : 0;
                            }
                            else
#if _NETFRAMEWORK_
                                runningWidth += f.GetWidth(formattedString, fontCache);
#else
                                runningWidth += f.GetWidth(formattedString);
#endif

#endregion
                        }
                        else
                        {
#region if (textRotation == 255)

                            if (textRotation == 255)
                            {
                                if (runningWidth <= 0)
#if _NETFRAMEWORK_
                                    runningWidth = f.GetWidth("X", fontCache);
#else
                                    runningWidth = f.GetWidth("X");
#endif

                                if (newLinePosition >= 0)
#if _NETFRAMEWORK_
                                    runningWidth += f.GetWidth("X", fontCache);
#else
                                    runningWidth += f.GetWidth("X");
#endif
                            }
                            else
                            {
                                rotated = true;
#if _NETFRAMEWORK_
                                Double vWidth = f.GetWidth("X", fontCache);
#else
                                Double vWidth = f.GetWidth("X");
#endif
                                if (vWidth > maxLineWidth)
                                    maxLineWidth = vWidth;

                                if (newLinePosition >= 0)
                                {
                                    lineCount++;

                                    if (newLinePosition > 0)
#if _NETFRAMEWORK_
                                        runningWidth += f.GetWidth(formattedString.Substring(0, newLinePosition), fontCache);
#else
                                        runningWidth += f.GetWidth(formattedString.Substring(0, newLinePosition));
#endif

                                    if (runningWidth > thisWidthMax)
                                        thisWidthMax = runningWidth;

                                    runningWidth = newLinePosition < formattedString.Length - 2
#if _NETFRAMEWORK_
                                                       ? f.GetWidth(formattedString.Substring(newLinePosition + 2), fontCache)
#else
                                                       ? f.GetWidth(formattedString.Substring(newLinePosition + 2))
#endif
                                                       : 0;
                                }
                                else
#if _NETFRAMEWORK_
                                    runningWidth += f.GetWidth(formattedString, fontCache);
#else
                                    runningWidth += f.GetWidth(formattedString);
#endif
                            }

#endregion
                        }
                    }

#endregion

                    if (runningWidth > thisWidthMax)
                        thisWidthMax = runningWidth;

#region if (rotated)

                    if (rotated)
                    {
                        Int32 rotation;
                        if (textRotation == 90 || textRotation == 180 || textRotation == 255)
                            rotation = 90;
                        else
                            rotation = textRotation % 90;

                        Double r = DegreeToRadian(rotation);

                        thisWidthMax = (thisWidthMax * Math.Cos(r)) + (maxLineWidth * lineCount);
                    }

#endregion
                }
                else
#if _NETFRAMEWORK_
                    thisWidthMax = c.Style.Font.GetWidth(c.GetFormattedString(), fontCache);
#else
                    thisWidthMax = c.Style.Font.GetWidth(c.GetFormattedString());
#endif
                if (autoFilterRows.Contains(c.Address.RowNumber))
                    thisWidthMax += 2.7148; // Allow room for arrow icon in autofilter


                if (thisWidthMax >= maxWidth)
                {
                    colMaxWidth = maxWidth;
                    break;
                }

                if (thisWidthMax > colMaxWidth)
                    colMaxWidth = thisWidthMax + 1;
            }

            if (colMaxWidth <= 0)
                colMaxWidth = Worksheet.ColumnWidth;

            Width = colMaxWidth;

#if _NETFRAMEWORK_
            foreach (IDisposable font in fontCache.Values)
            {
                font.Dispose();
            }
#endif
            return this;
        }


        public IXLColumn Hide()
        {
            IsHidden = true;
            return this;
        }

        public IXLColumn Unhide()
        {
            IsHidden = false;
            return this;
        }

        public Boolean IsHidden
        {
            get { return IsReference ? Worksheet.Internals.ColumnsCollection[ColumnNumber()].IsHidden : _isHidden; }
            set
            {
                if (IsReference)
                    Worksheet.Internals.ColumnsCollection[ColumnNumber()].IsHidden = value;
                else
                    _isHidden = value;
            }
        }

        public Int32 OutlineLevel
        {
            get { return IsReference ? Worksheet.Internals.ColumnsCollection[ColumnNumber()].OutlineLevel : _outlineLevel; }
            set
            {
                if (value < 0 || value > 8)
                    throw new ArgumentOutOfRangeException("value", "Outline level must be between 0 and 8.");

                if (IsReference)
                    Worksheet.Internals.ColumnsCollection[ColumnNumber()].OutlineLevel = value;
                else
                {
                    Worksheet.IncrementColumnOutline(value);
                    Worksheet.DecrementColumnOutline(_outlineLevel);
                    _outlineLevel = value;
                }
            }
        }

        public IXLColumn Group()
        {
            return Group(false);
        }

        public IXLColumn Group(Boolean collapse)
        {
            if (OutlineLevel < 8)
                OutlineLevel += 1;

            Collapsed = collapse;
            return this;
        }

        public IXLColumn Group(Int32 outlineLevel)
        {
            return Group(outlineLevel, false);
        }

        public IXLColumn Group(Int32 outlineLevel, Boolean collapse)
        {
            OutlineLevel = outlineLevel;
            Collapsed = collapse;
            return this;
        }

        public IXLColumn Ungroup()
        {
            return Ungroup(false);
        }

        public IXLColumn Ungroup(Boolean ungroupFromAll)
        {
            if (ungroupFromAll)
                OutlineLevel = 0;
            else
            {
                if (OutlineLevel > 0)
                    OutlineLevel -= 1;
            }
            return this;
        }

        public IXLColumn Collapse()
        {
            Collapsed = true;
            return Hide();
        }

        public IXLColumn Expand()
        {
            Collapsed = false;
            return Unhide();
        }

        public Int32 CellCount()
        {
            return RangeAddress.LastAddress.ColumnNumber - RangeAddress.FirstAddress.ColumnNumber + 1;
        }

        public IXLColumn Sort(XLSortOrder sortOrder = XLSortOrder.Ascending, Boolean matchCase = false,
                              Boolean ignoreBlanks = true)
        {
            Sort(1, sortOrder, matchCase, ignoreBlanks);
            return this;
        }


        IXLRangeColumn IXLColumn.CopyTo(IXLCell target)
        {
            using (var asRange = AsRange())
                using (var copy = asRange.CopyTo(target))
                    return copy.Column(1);
        }

        IXLRangeColumn IXLColumn.CopyTo(IXLRangeBase target)
        {
            using (var asRange = AsRange())
                using (var copy = asRange.CopyTo(target))
                    return copy.Column(1);
        }

        public IXLColumn CopyTo(IXLColumn column)
        {
            column.Clear();
            var newColumn = (XLColumn)column;
            newColumn._width = _width;
            newColumn.Style = GetStyle();

            using (var asRange = AsRange())
                asRange.CopyTo(column).Dispose();

            return newColumn;
        }

        public IXLRangeColumn Column(Int32 start, Int32 end)
        {
            return Range(start, 1, end, 1).Column(1);
        }

        public IXLRangeColumn Column(IXLCell start, IXLCell end)
        {
            return Column(start.Address.RowNumber, end.Address.RowNumber);
        }

        public IXLRangeColumns Columns(String columns)
        {
            var retVal = new XLRangeColumns();
            var columnPairs = columns.Split(',');
            foreach (string pair in columnPairs)
                using (var asRange = AsRange())
                    asRange.Columns(pair.Trim()).ForEach(retVal.Add);
            return retVal;
        }

        /// <summary>
        ///   Adds a vertical page break after this column.
        /// </summary>
        public IXLColumn AddVerticalPageBreak()
        {
            Worksheet.PageSetup.AddVerticalPageBreak(ColumnNumber());
            return this;
        }

        public IXLColumn SetDataType(XLCellValues dataType)
        {
            DataType = dataType;
            return this;
        }

        public IXLRangeColumn ColumnUsed(Boolean includeFormats = false)
        {
            return Column(FirstCellUsed(includeFormats), LastCellUsed(includeFormats));
        }

#endregion

        public override XLRange AsRange()
        {
            return Range(1, 1, XLHelper.MaxRowNumber, 1);
        }

        private void WorksheetRangeShiftedColumns(XLRange range, int columnsShifted)
        {
            if (range.RangeAddress.FirstAddress.ColumnNumber <= ColumnNumber())
                SetColumnNumber(ColumnNumber() + columnsShifted);
        }

        private void SetColumnNumber(int column)
        {
            if (column <= 0)
                RangeAddress.IsInvalid = false;
            else
            {
                RangeAddress.FirstAddress = new XLAddress(Worksheet,
                                                          1,
                                                          column,
                                                          RangeAddress.FirstAddress.FixedRow,
                                                          RangeAddress.FirstAddress.FixedColumn);
                RangeAddress.LastAddress = new XLAddress(Worksheet,
                                                         XLHelper.MaxRowNumber,
                                                         column,
                                                         RangeAddress.LastAddress.FixedRow,
                                                         RangeAddress.LastAddress.FixedColumn);
            }
        }

        public override XLRange Range(String rangeAddressStr)
        {
            String rangeAddressToUse;
            if (rangeAddressStr.Contains(':') || rangeAddressStr.Contains('-'))
            {
                if (rangeAddressStr.Contains('-'))
                    rangeAddressStr = rangeAddressStr.Replace('-', ':');

                var arrRange = rangeAddressStr.Split(':');
                string firstPart = arrRange[0];
                string secondPart = arrRange[1];
                rangeAddressToUse = FixColumnAddress(firstPart) + ":" + FixColumnAddress(secondPart);
            }
            else
                rangeAddressToUse = FixColumnAddress(rangeAddressStr);

            var rangeAddress = new XLRangeAddress(Worksheet, rangeAddressToUse);
            return Range(rangeAddress);
        }

        public IXLRangeColumn Range(int firstRow, int lastRow)
        {
            return Range(firstRow, 1, lastRow, 1).Column(1);
        }

        private static double DegreeToRadian(double angle)
        {
            return Math.PI * angle / 180.0;
        }


        private XLColumn ColumnShift(Int32 columnsToShift)
        {
            return Worksheet.Column(ColumnNumber() + columnsToShift);
        }

#region XLColumn Left

        IXLColumn IXLColumn.ColumnLeft()
        {
            return ColumnLeft();
        }

        IXLColumn IXLColumn.ColumnLeft(Int32 step)
        {
            return ColumnLeft(step);
        }

        public XLColumn ColumnLeft()
        {
            return ColumnLeft(1);
        }

        public XLColumn ColumnLeft(Int32 step)
        {
            return ColumnShift(step * -1);
        }

#endregion

#region XLColumn Right

        IXLColumn IXLColumn.ColumnRight()
        {
            return ColumnRight();
        }

        IXLColumn IXLColumn.ColumnRight(Int32 step)
        {
            return ColumnRight(step);
        }

        public XLColumn ColumnRight()
        {
            return ColumnRight(1);
        }

        public XLColumn ColumnRight(Int32 step)
        {
            return ColumnShift(step);
        }

#endregion

        public new Boolean IsEmpty()
        {
            return IsEmpty(false);
        }

        public new Boolean IsEmpty(Boolean includeFormats)
        {
            if (includeFormats && !Style.Equals(Worksheet.Style))
                return false;

            return base.IsEmpty(includeFormats);
        }
    }
}
=======
using System;
using System.Collections.Generic;
using System.Linq;
using System.Drawing;


namespace ClosedXML.Excel
{
    internal class XLColumn : XLRangeBase, IXLColumn
    {
        #region Private fields

        private bool _collapsed;
        private bool _isHidden;
        private int _outlineLevel;

        private Double _width;

        #endregion

        #region Constructor

        public XLColumn(Int32 column, XLColumnParameters xlColumnParameters)
            : base(
                new XLRangeAddress(new XLAddress(xlColumnParameters.Worksheet, 1, column, false, false),
                                   new XLAddress(xlColumnParameters.Worksheet, XLHelper.MaxRowNumber, column, false,
                                                 false)))
        {
            SetColumnNumber(column);

            IsReference = xlColumnParameters.IsReference;
            if (IsReference)
                SubscribeToShiftedColumns((range, columnsShifted) => this.WorksheetRangeShiftedColumns(range, columnsShifted));
            else
            {
                SetStyle(xlColumnParameters.DefaultStyleId);
                _width = xlColumnParameters.Worksheet.ColumnWidth;
            }
        }

        public XLColumn(XLColumn column)
            : base(
                new XLRangeAddress(new XLAddress(column.Worksheet, 1, column.ColumnNumber(), false, false),
                                   new XLAddress(column.Worksheet, XLHelper.MaxRowNumber, column.ColumnNumber(),
                                                 false, false)))
        {
            _width = column._width;
            IsReference = column.IsReference;
            if (IsReference)
                SubscribeToShiftedColumns((range, columnsShifted) => this.WorksheetRangeShiftedColumns(range, columnsShifted));
            _collapsed = column._collapsed;
            _isHidden = column._isHidden;
            _outlineLevel = column._outlineLevel;
            SetStyle(column.GetStyleId());
        }

        #endregion

        public Boolean IsReference { get; private set; }

        public override IEnumerable<IXLStyle> Styles
        {
            get
            {
                UpdatingStyle = true;

                yield return Style;

                int column = ColumnNumber();

                foreach (XLCell cell in Worksheet.Internals.CellsCollection.GetCellsInColumn(column))
                    yield return cell.Style;

                UpdatingStyle = false;
            }
        }

        public override Boolean UpdatingStyle { get; set; }

        public override IXLStyle InnerStyle
        {
            get
            {
                return IsReference
                           ? Worksheet.Internals.ColumnsCollection[ColumnNumber()].InnerStyle
                           : GetStyle();
            }
            set
            {
                if (IsReference)
                    Worksheet.Internals.ColumnsCollection[ColumnNumber()].InnerStyle = value;
                else
                    SetStyle(value);
            }
        }

        public Boolean Collapsed
        {
            get { return IsReference ? Worksheet.Internals.ColumnsCollection[ColumnNumber()].Collapsed : _collapsed; }
            set
            {
                if (IsReference)
                    Worksheet.Internals.ColumnsCollection[ColumnNumber()].Collapsed = value;
                else
                    _collapsed = value;
            }
        }

        #region IXLColumn Members

        public Double Width
        {
            get { return IsReference ? Worksheet.Internals.ColumnsCollection[ColumnNumber()].Width : _width; }
            set
            {
                if (IsReference)
                    Worksheet.Internals.ColumnsCollection[ColumnNumber()].Width = value;
                else
                    _width = value;
            }
        }

        public void Delete()
        {
            int columnNumber = ColumnNumber();
            using (var asRange = AsRange())
            {
                asRange.Delete(XLShiftDeletedCells.ShiftCellsLeft);
            }

            Worksheet.Internals.ColumnsCollection.Remove(columnNumber);
            var columnsToMove = new List<Int32>();
            columnsToMove.AddRange(
                Worksheet.Internals.ColumnsCollection.Where(c => c.Key > columnNumber).Select(c => c.Key));
            foreach (int column in columnsToMove.OrderBy(c => c))
            {
                Worksheet.Internals.ColumnsCollection.Add(column - 1, Worksheet.Internals.ColumnsCollection[column]);
                Worksheet.Internals.ColumnsCollection.Remove(column);
            }
        }

        public new IXLColumn Clear(XLClearOptions clearOptions = XLClearOptions.ContentsAndFormats)
        {
            base.Clear(clearOptions);
            return this;
        }

        public IXLCell Cell(Int32 rowNumber)
        {
            return Cell(rowNumber, 1);
        }

        public new IXLCells Cells(String cellsInColumn)
        {
            var retVal = new XLCells(false, false);
            var rangePairs = cellsInColumn.Split(',');
            foreach (string pair in rangePairs)
                retVal.Add(Range(pair.Trim()).RangeAddress);
            return retVal;
        }

        public new IXLCells Cells()
        {
            return Cells(true, true);
        }

        public new IXLCells Cells(Boolean usedCellsOnly)
        {
            if (usedCellsOnly)
                return Cells(true, true);
            else
                return Cells(FirstCellUsed().Address.RowNumber, LastCellUsed().Address.RowNumber);
        }

        public IXLCells Cells(Int32 firstRow, Int32 lastRow)
        {
            return Cells(firstRow + ":" + lastRow);
        }

        public override IXLStyle Style
        {
            get { return IsReference ? Worksheet.Internals.ColumnsCollection[ColumnNumber()].Style : GetStyle(); }
            set
            {
                if (IsReference)
                    Worksheet.Internals.ColumnsCollection[ColumnNumber()].Style = value;
                else
                {
                    SetStyle(value);

                    Int32 minRow = 1;
                    Int32 maxRow = 0;
                    int column = ColumnNumber();
                    if (Worksheet.Internals.CellsCollection.ColumnsUsed.ContainsKey(column))
                    {
                        minRow = Worksheet.Internals.CellsCollection.MinRowInColumn(column);
                        maxRow = Worksheet.Internals.CellsCollection.MaxRowInColumn(column);
                    }

                    if (Worksheet.Internals.RowsCollection.Count > 0)
                    {
                        Int32 minInCollection = Worksheet.Internals.RowsCollection.Keys.Min();
                        Int32 maxInCollection = Worksheet.Internals.RowsCollection.Keys.Max();
                        if (minInCollection < minRow)
                            minRow = minInCollection;
                        if (maxInCollection > maxRow)
                            maxRow = maxInCollection;
                    }

                    if (minRow > 0 && maxRow > 0)
                    {
                        for (Int32 ro = minRow; ro <= maxRow; ro++)
                            Worksheet.Cell(ro, column).Style = value;
                    }
                }
            }
        }

        public new IXLColumns InsertColumnsAfter(Int32 numberOfColumns)
        {
            int columnNum = ColumnNumber();
            Worksheet.Internals.ColumnsCollection.ShiftColumnsRight(columnNum + 1, numberOfColumns);
            using (var column = Worksheet.Column(columnNum))
            {
                using (var asRange = column.AsRange())
                {
                    asRange.InsertColumnsAfterVoid(true, numberOfColumns);
                }
            }

            var newColumns = Worksheet.Columns(columnNum + 1, columnNum + numberOfColumns);
            CopyColumns(newColumns);
            return newColumns;
        }

        public new IXLColumns InsertColumnsBefore(Int32 numberOfColumns)
        {
            int columnNum = ColumnNumber();
            if (columnNum > 1)
            {
                using (var column = Worksheet.Column(columnNum - 1))
                {
                    return column.InsertColumnsAfter(numberOfColumns);
                }
            }

            Worksheet.Internals.ColumnsCollection.ShiftColumnsRight(columnNum, numberOfColumns);

            using (var column = Worksheet.Column(columnNum))
            {
                using (var asRange = column.AsRange())
                {
                    asRange.InsertColumnsBeforeVoid(true, numberOfColumns);
                }
            }

            return Worksheet.Columns(columnNum, columnNum + numberOfColumns - 1);
        }

        private void CopyColumns(IXLColumns newColumns)
        {
            foreach (var newColumn in newColumns)
            {
                var internalColumn = Worksheet.Internals.ColumnsCollection[newColumn.ColumnNumber()];
                internalColumn._width = Width;
                internalColumn.SetStyle(Style);
                internalColumn._collapsed = Collapsed;
                internalColumn._isHidden = IsHidden;
                internalColumn._outlineLevel = OutlineLevel;
            }
        }

        public IXLColumn AdjustToContents()
        {
            return AdjustToContents(1);
        }

        public IXLColumn AdjustToContents(Int32 startRow)
        {
            return AdjustToContents(startRow, XLHelper.MaxRowNumber);
        }

        public IXLColumn AdjustToContents(Int32 startRow, Int32 endRow)
        {
            return AdjustToContents(startRow, endRow, 0, Double.MaxValue);
        }

        public IXLColumn AdjustToContents(Double minWidth, Double maxWidth)
        {
            return AdjustToContents(1, XLHelper.MaxRowNumber, minWidth, maxWidth);
        }

        public IXLColumn AdjustToContents(Int32 startRow, Double minWidth, Double maxWidth)
        {
            return AdjustToContents(startRow, XLHelper.MaxRowNumber, minWidth, maxWidth);
        }

        public IXLColumn AdjustToContents(Int32 startRow, Int32 endRow, Double minWidth, Double maxWidth)
        {
            var fontCache = new Dictionary<IXLFontBase, Font>();
            Double colMaxWidth = minWidth;

            List<Int32> autoFilterRows = new List<Int32>();
            if (this.Worksheet.AutoFilter != null && this.Worksheet.AutoFilter.Range != null)
                autoFilterRows.Add(this.Worksheet.AutoFilter.Range.FirstRow().RowNumber());

            autoFilterRows.AddRange(Worksheet.Tables.Where(t =>
                    t.AutoFilter != null
                    && t.AutoFilter.Range != null
                    && !autoFilterRows.Contains(t.AutoFilter.Range.FirstRow().RowNumber()))
                .Select(t => t.AutoFilter.Range.FirstRow().RowNumber()));

            foreach (XLCell c in Column(startRow, endRow).CellsUsed())
            {
                if (c.IsMerged()) continue;

                Double thisWidthMax = 0;
                Int32 textRotation = c.Style.Alignment.TextRotation;
                if (c.HasRichText || textRotation != 0 || c.InnerText.Contains(Environment.NewLine))
                {
                    var kpList = new List<KeyValuePair<IXLFontBase, string>>();

                    #region if (c.HasRichText)

                    if (c.HasRichText)
                    {
                        foreach (IXLRichString rt in c.RichText)
                        {
                            String formattedString = rt.Text;
                            var arr = formattedString.Split(new[] {Environment.NewLine}, StringSplitOptions.None);
                            Int32 arrCount = arr.Count();
                            for (Int32 i = 0; i < arrCount; i++)
                            {
                                String s = arr[i];
                                if (i < arrCount - 1)
                                    s += Environment.NewLine;
                                kpList.Add(new KeyValuePair<IXLFontBase, String>(rt, s));
                            }
                        }
                    }
                    else
                    {
                        String formattedString = c.GetFormattedString();
                        var arr = formattedString.Split(new[] {Environment.NewLine}, StringSplitOptions.None);
                        Int32 arrCount = arr.Count();
                        for (Int32 i = 0; i < arrCount; i++)
                        {
                            String s = arr[i];
                            if (i < arrCount - 1)
                                s += Environment.NewLine;
                            kpList.Add(new KeyValuePair<IXLFontBase, String>(c.Style.Font, s));
                        }
                    }

                    #endregion

                    #region foreach (var kp in kpList)

                    Double runningWidth = 0;
                    Boolean rotated = false;
                    Double maxLineWidth = 0;
                    Int32 lineCount = 1;
                    foreach (KeyValuePair<IXLFontBase, string> kp in kpList)
                    {
                        var f = kp.Key;
                        String formattedString = kp.Value;

                        Int32 newLinePosition = formattedString.IndexOf(Environment.NewLine);
                        if (textRotation == 0)
                        {
                            #region if (newLinePosition >= 0)

                            if (newLinePosition >= 0)
                            {
                                if (newLinePosition > 0)
                                    runningWidth += f.GetWidth(formattedString.Substring(0, newLinePosition), fontCache);

                                if (runningWidth > thisWidthMax)
                                    thisWidthMax = runningWidth;

                                runningWidth = newLinePosition < formattedString.Length - 2
                                                   ? f.GetWidth(formattedString.Substring(newLinePosition + 2), fontCache)
                                                   : 0;
                            }
                            else
                                runningWidth += f.GetWidth(formattedString, fontCache);

                            #endregion
                        }
                        else
                        {
                            #region if (textRotation == 255)

                            if (textRotation == 255)
                            {
                                if (runningWidth <= 0)
                                    runningWidth = f.GetWidth("X", fontCache);

                                if (newLinePosition >= 0)
                                    runningWidth += f.GetWidth("X", fontCache);
                            }
                            else
                            {
                                rotated = true;
                                Double vWidth = f.GetWidth("X", fontCache);
                                if (vWidth > maxLineWidth)
                                    maxLineWidth = vWidth;

                                if (newLinePosition >= 0)
                                {
                                    lineCount++;

                                    if (newLinePosition > 0)
                                        runningWidth += f.GetWidth(formattedString.Substring(0, newLinePosition), fontCache);

                                    if (runningWidth > thisWidthMax)
                                        thisWidthMax = runningWidth;

                                    runningWidth = newLinePosition < formattedString.Length - 2
                                                       ? f.GetWidth(formattedString.Substring(newLinePosition + 2), fontCache)
                                                       : 0;
                                }
                                else
                                    runningWidth += f.GetWidth(formattedString, fontCache);
                            }

                            #endregion
                        }
                    }

                    #endregion

                    if (runningWidth > thisWidthMax)
                        thisWidthMax = runningWidth;

                    #region if (rotated)

                    if (rotated)
                    {
                        Int32 rotation;
                        if (textRotation == 90 || textRotation == 180 || textRotation == 255)
                            rotation = 90;
                        else
                            rotation = textRotation % 90;

                        Double r = DegreeToRadian(rotation);

                        thisWidthMax = (thisWidthMax * Math.Cos(r)) + (maxLineWidth * lineCount);
                    }

                    #endregion
                }
                else
                    thisWidthMax = c.Style.Font.GetWidth(c.GetFormattedString(), fontCache);

                if (autoFilterRows.Contains(c.Address.RowNumber))
                    thisWidthMax += 2.7148; // Allow room for arrow icon in autofilter


                if (thisWidthMax >= maxWidth)
                {
                    colMaxWidth = maxWidth;
                    break;
                }

                if (thisWidthMax > colMaxWidth)
                    colMaxWidth = thisWidthMax + 1;
            }

            if (colMaxWidth <= 0)
                colMaxWidth = Worksheet.ColumnWidth;

            Width = colMaxWidth;

            foreach (IDisposable font in fontCache.Values)
            {
                font.Dispose();
            }
            return this;
        }


        public IXLColumn Hide()
        {
            IsHidden = true;
            return this;
        }

        public IXLColumn Unhide()
        {
            IsHidden = false;
            return this;
        }

        public Boolean IsHidden
        {
            get { return IsReference ? Worksheet.Internals.ColumnsCollection[ColumnNumber()].IsHidden : _isHidden; }
            set
            {
                if (IsReference)
                    Worksheet.Internals.ColumnsCollection[ColumnNumber()].IsHidden = value;
                else
                    _isHidden = value;
            }
        }

        public Int32 OutlineLevel
        {
            get { return IsReference ? Worksheet.Internals.ColumnsCollection[ColumnNumber()].OutlineLevel : _outlineLevel; }
            set
            {
                if (value < 0 || value > 8)
                    throw new ArgumentOutOfRangeException("value", "Outline level must be between 0 and 8.");

                if (IsReference)
                    Worksheet.Internals.ColumnsCollection[ColumnNumber()].OutlineLevel = value;
                else
                {
                    Worksheet.IncrementColumnOutline(value);
                    Worksheet.DecrementColumnOutline(_outlineLevel);
                    _outlineLevel = value;
                }
            }
        }

        public IXLColumn Group()
        {
            return Group(false);
        }

        public IXLColumn Group(Boolean collapse)
        {
            if (OutlineLevel < 8)
                OutlineLevel += 1;

            Collapsed = collapse;
            return this;
        }

        public IXLColumn Group(Int32 outlineLevel)
        {
            return Group(outlineLevel, false);
        }

        public IXLColumn Group(Int32 outlineLevel, Boolean collapse)
        {
            OutlineLevel = outlineLevel;
            Collapsed = collapse;
            return this;
        }

        public IXLColumn Ungroup()
        {
            return Ungroup(false);
        }

        public IXLColumn Ungroup(Boolean ungroupFromAll)
        {
            if (ungroupFromAll)
                OutlineLevel = 0;
            else
            {
                if (OutlineLevel > 0)
                    OutlineLevel -= 1;
            }
            return this;
        }

        public IXLColumn Collapse()
        {
            Collapsed = true;
            return Hide();
        }

        public IXLColumn Expand()
        {
            Collapsed = false;
            return Unhide();
        }

        public Int32 CellCount()
        {
            return RangeAddress.LastAddress.ColumnNumber - RangeAddress.FirstAddress.ColumnNumber + 1;
        }

        public IXLColumn Sort(XLSortOrder sortOrder = XLSortOrder.Ascending, Boolean matchCase = false,
                              Boolean ignoreBlanks = true)
        {
            Sort(1, sortOrder, matchCase, ignoreBlanks);
            return this;
        }


        IXLRangeColumn IXLColumn.CopyTo(IXLCell target)
        {
            using (var asRange = AsRange())
                using (var copy = asRange.CopyTo(target))
                    return copy.Column(1);
        }

        IXLRangeColumn IXLColumn.CopyTo(IXLRangeBase target)
        {
            using (var asRange = AsRange())
                using (var copy = asRange.CopyTo(target))
                    return copy.Column(1);
        }

        public IXLColumn CopyTo(IXLColumn column)
        {
            column.Clear();
            var newColumn = (XLColumn)column;
            newColumn._width = _width;
            newColumn.Style = GetStyle();

            using (var asRange = AsRange())
                asRange.CopyTo(column).Dispose();

            return newColumn;
        }

        public IXLRangeColumn Column(Int32 start, Int32 end)
        {
            return Range(start, 1, end, 1).Column(1);
        }

        public IXLRangeColumn Column(IXLCell start, IXLCell end)
        {
            return Column(start.Address.RowNumber, end.Address.RowNumber);
        }

        public IXLRangeColumns Columns(String columns)
        {
            var retVal = new XLRangeColumns();
            var columnPairs = columns.Split(',');
            foreach (string pair in columnPairs)
                using (var asRange = AsRange())
                    asRange.Columns(pair.Trim()).ForEach(retVal.Add);
            return retVal;
        }

        /// <summary>
        ///   Adds a vertical page break after this column.
        /// </summary>
        public IXLColumn AddVerticalPageBreak()
        {
            Worksheet.PageSetup.AddVerticalPageBreak(ColumnNumber());
            return this;
        }

        public IXLColumn SetDataType(XLCellValues dataType)
        {
            DataType = dataType;
            return this;
        }

        public IXLRangeColumn ColumnUsed(Boolean includeFormats = false)
        {
            return Column(FirstCellUsed(includeFormats), LastCellUsed(includeFormats));
        }

        #endregion

        public override XLRange AsRange()
        {
            return Range(1, 1, XLHelper.MaxRowNumber, 1);
        }

        private void WorksheetRangeShiftedColumns(XLRange range, int columnsShifted)
        {
            if (range.RangeAddress.FirstAddress.ColumnNumber <= ColumnNumber())
                SetColumnNumber(ColumnNumber() + columnsShifted);
        }

        private void SetColumnNumber(int column)
        {
            if (column <= 0)
                RangeAddress.IsInvalid = false;
            else
            {
                RangeAddress.FirstAddress = new XLAddress(Worksheet,
                                                          1,
                                                          column,
                                                          RangeAddress.FirstAddress.FixedRow,
                                                          RangeAddress.FirstAddress.FixedColumn);
                RangeAddress.LastAddress = new XLAddress(Worksheet,
                                                         XLHelper.MaxRowNumber,
                                                         column,
                                                         RangeAddress.LastAddress.FixedRow,
                                                         RangeAddress.LastAddress.FixedColumn);
            }
        }

        public override XLRange Range(String rangeAddressStr)
        {
            String rangeAddressToUse;
            if (rangeAddressStr.Contains(':') || rangeAddressStr.Contains('-'))
            {
                if (rangeAddressStr.Contains('-'))
                    rangeAddressStr = rangeAddressStr.Replace('-', ':');

                var arrRange = rangeAddressStr.Split(':');
                string firstPart = arrRange[0];
                string secondPart = arrRange[1];
                rangeAddressToUse = FixColumnAddress(firstPart) + ":" + FixColumnAddress(secondPart);
            }
            else
                rangeAddressToUse = FixColumnAddress(rangeAddressStr);

            var rangeAddress = new XLRangeAddress(Worksheet, rangeAddressToUse);
            return Range(rangeAddress);
        }

        public IXLRangeColumn Range(int firstRow, int lastRow)
        {
            return Range(firstRow, 1, lastRow, 1).Column(1);
        }

        private static double DegreeToRadian(double angle)
        {
            return Math.PI * angle / 180.0;
        }


        private XLColumn ColumnShift(Int32 columnsToShift)
        {
            return Worksheet.Column(ColumnNumber() + columnsToShift);
        }

        #region XLColumn Left

        IXLColumn IXLColumn.ColumnLeft()
        {
            return ColumnLeft();
        }

        IXLColumn IXLColumn.ColumnLeft(Int32 step)
        {
            return ColumnLeft(step);
        }

        public XLColumn ColumnLeft()
        {
            return ColumnLeft(1);
        }

        public XLColumn ColumnLeft(Int32 step)
        {
            return ColumnShift(step * -1);
        }

        #endregion

        #region XLColumn Right

        IXLColumn IXLColumn.ColumnRight()
        {
            return ColumnRight();
        }

        IXLColumn IXLColumn.ColumnRight(Int32 step)
        {
            return ColumnRight(step);
        }

        public XLColumn ColumnRight()
        {
            return ColumnRight(1);
        }

        public XLColumn ColumnRight(Int32 step)
        {
            return ColumnShift(step);
        }

        #endregion

        public new Boolean IsEmpty()
        {
            return IsEmpty(false);
        }

        public new Boolean IsEmpty(Boolean includeFormats)
        {
            if (includeFormats && !Style.Equals(Worksheet.Style))
                return false;

            return base.IsEmpty(includeFormats);
        }
    }
}
>>>>>>> 3b32039e
<|MERGE_RESOLUTION|>--- conflicted
+++ resolved
@@ -1,5 +1,4 @@
-<<<<<<< HEAD
-﻿using System;
+using System;
 using System.Collections.Generic;
 using System.Linq;
 using System.Drawing;
@@ -832,796 +831,4 @@
             return base.IsEmpty(includeFormats);
         }
     }
-}
-=======
-using System;
-using System.Collections.Generic;
-using System.Linq;
-using System.Drawing;
-
-
-namespace ClosedXML.Excel
-{
-    internal class XLColumn : XLRangeBase, IXLColumn
-    {
-        #region Private fields
-
-        private bool _collapsed;
-        private bool _isHidden;
-        private int _outlineLevel;
-
-        private Double _width;
-
-        #endregion
-
-        #region Constructor
-
-        public XLColumn(Int32 column, XLColumnParameters xlColumnParameters)
-            : base(
-                new XLRangeAddress(new XLAddress(xlColumnParameters.Worksheet, 1, column, false, false),
-                                   new XLAddress(xlColumnParameters.Worksheet, XLHelper.MaxRowNumber, column, false,
-                                                 false)))
-        {
-            SetColumnNumber(column);
-
-            IsReference = xlColumnParameters.IsReference;
-            if (IsReference)
-                SubscribeToShiftedColumns((range, columnsShifted) => this.WorksheetRangeShiftedColumns(range, columnsShifted));
-            else
-            {
-                SetStyle(xlColumnParameters.DefaultStyleId);
-                _width = xlColumnParameters.Worksheet.ColumnWidth;
-            }
-        }
-
-        public XLColumn(XLColumn column)
-            : base(
-                new XLRangeAddress(new XLAddress(column.Worksheet, 1, column.ColumnNumber(), false, false),
-                                   new XLAddress(column.Worksheet, XLHelper.MaxRowNumber, column.ColumnNumber(),
-                                                 false, false)))
-        {
-            _width = column._width;
-            IsReference = column.IsReference;
-            if (IsReference)
-                SubscribeToShiftedColumns((range, columnsShifted) => this.WorksheetRangeShiftedColumns(range, columnsShifted));
-            _collapsed = column._collapsed;
-            _isHidden = column._isHidden;
-            _outlineLevel = column._outlineLevel;
-            SetStyle(column.GetStyleId());
-        }
-
-        #endregion
-
-        public Boolean IsReference { get; private set; }
-
-        public override IEnumerable<IXLStyle> Styles
-        {
-            get
-            {
-                UpdatingStyle = true;
-
-                yield return Style;
-
-                int column = ColumnNumber();
-
-                foreach (XLCell cell in Worksheet.Internals.CellsCollection.GetCellsInColumn(column))
-                    yield return cell.Style;
-
-                UpdatingStyle = false;
-            }
-        }
-
-        public override Boolean UpdatingStyle { get; set; }
-
-        public override IXLStyle InnerStyle
-        {
-            get
-            {
-                return IsReference
-                           ? Worksheet.Internals.ColumnsCollection[ColumnNumber()].InnerStyle
-                           : GetStyle();
-            }
-            set
-            {
-                if (IsReference)
-                    Worksheet.Internals.ColumnsCollection[ColumnNumber()].InnerStyle = value;
-                else
-                    SetStyle(value);
-            }
-        }
-
-        public Boolean Collapsed
-        {
-            get { return IsReference ? Worksheet.Internals.ColumnsCollection[ColumnNumber()].Collapsed : _collapsed; }
-            set
-            {
-                if (IsReference)
-                    Worksheet.Internals.ColumnsCollection[ColumnNumber()].Collapsed = value;
-                else
-                    _collapsed = value;
-            }
-        }
-
-        #region IXLColumn Members
-
-        public Double Width
-        {
-            get { return IsReference ? Worksheet.Internals.ColumnsCollection[ColumnNumber()].Width : _width; }
-            set
-            {
-                if (IsReference)
-                    Worksheet.Internals.ColumnsCollection[ColumnNumber()].Width = value;
-                else
-                    _width = value;
-            }
-        }
-
-        public void Delete()
-        {
-            int columnNumber = ColumnNumber();
-            using (var asRange = AsRange())
-            {
-                asRange.Delete(XLShiftDeletedCells.ShiftCellsLeft);
-            }
-
-            Worksheet.Internals.ColumnsCollection.Remove(columnNumber);
-            var columnsToMove = new List<Int32>();
-            columnsToMove.AddRange(
-                Worksheet.Internals.ColumnsCollection.Where(c => c.Key > columnNumber).Select(c => c.Key));
-            foreach (int column in columnsToMove.OrderBy(c => c))
-            {
-                Worksheet.Internals.ColumnsCollection.Add(column - 1, Worksheet.Internals.ColumnsCollection[column]);
-                Worksheet.Internals.ColumnsCollection.Remove(column);
-            }
-        }
-
-        public new IXLColumn Clear(XLClearOptions clearOptions = XLClearOptions.ContentsAndFormats)
-        {
-            base.Clear(clearOptions);
-            return this;
-        }
-
-        public IXLCell Cell(Int32 rowNumber)
-        {
-            return Cell(rowNumber, 1);
-        }
-
-        public new IXLCells Cells(String cellsInColumn)
-        {
-            var retVal = new XLCells(false, false);
-            var rangePairs = cellsInColumn.Split(',');
-            foreach (string pair in rangePairs)
-                retVal.Add(Range(pair.Trim()).RangeAddress);
-            return retVal;
-        }
-
-        public new IXLCells Cells()
-        {
-            return Cells(true, true);
-        }
-
-        public new IXLCells Cells(Boolean usedCellsOnly)
-        {
-            if (usedCellsOnly)
-                return Cells(true, true);
-            else
-                return Cells(FirstCellUsed().Address.RowNumber, LastCellUsed().Address.RowNumber);
-        }
-
-        public IXLCells Cells(Int32 firstRow, Int32 lastRow)
-        {
-            return Cells(firstRow + ":" + lastRow);
-        }
-
-        public override IXLStyle Style
-        {
-            get { return IsReference ? Worksheet.Internals.ColumnsCollection[ColumnNumber()].Style : GetStyle(); }
-            set
-            {
-                if (IsReference)
-                    Worksheet.Internals.ColumnsCollection[ColumnNumber()].Style = value;
-                else
-                {
-                    SetStyle(value);
-
-                    Int32 minRow = 1;
-                    Int32 maxRow = 0;
-                    int column = ColumnNumber();
-                    if (Worksheet.Internals.CellsCollection.ColumnsUsed.ContainsKey(column))
-                    {
-                        minRow = Worksheet.Internals.CellsCollection.MinRowInColumn(column);
-                        maxRow = Worksheet.Internals.CellsCollection.MaxRowInColumn(column);
-                    }
-
-                    if (Worksheet.Internals.RowsCollection.Count > 0)
-                    {
-                        Int32 minInCollection = Worksheet.Internals.RowsCollection.Keys.Min();
-                        Int32 maxInCollection = Worksheet.Internals.RowsCollection.Keys.Max();
-                        if (minInCollection < minRow)
-                            minRow = minInCollection;
-                        if (maxInCollection > maxRow)
-                            maxRow = maxInCollection;
-                    }
-
-                    if (minRow > 0 && maxRow > 0)
-                    {
-                        for (Int32 ro = minRow; ro <= maxRow; ro++)
-                            Worksheet.Cell(ro, column).Style = value;
-                    }
-                }
-            }
-        }
-
-        public new IXLColumns InsertColumnsAfter(Int32 numberOfColumns)
-        {
-            int columnNum = ColumnNumber();
-            Worksheet.Internals.ColumnsCollection.ShiftColumnsRight(columnNum + 1, numberOfColumns);
-            using (var column = Worksheet.Column(columnNum))
-            {
-                using (var asRange = column.AsRange())
-                {
-                    asRange.InsertColumnsAfterVoid(true, numberOfColumns);
-                }
-            }
-
-            var newColumns = Worksheet.Columns(columnNum + 1, columnNum + numberOfColumns);
-            CopyColumns(newColumns);
-            return newColumns;
-        }
-
-        public new IXLColumns InsertColumnsBefore(Int32 numberOfColumns)
-        {
-            int columnNum = ColumnNumber();
-            if (columnNum > 1)
-            {
-                using (var column = Worksheet.Column(columnNum - 1))
-                {
-                    return column.InsertColumnsAfter(numberOfColumns);
-                }
-            }
-
-            Worksheet.Internals.ColumnsCollection.ShiftColumnsRight(columnNum, numberOfColumns);
-
-            using (var column = Worksheet.Column(columnNum))
-            {
-                using (var asRange = column.AsRange())
-                {
-                    asRange.InsertColumnsBeforeVoid(true, numberOfColumns);
-                }
-            }
-
-            return Worksheet.Columns(columnNum, columnNum + numberOfColumns - 1);
-        }
-
-        private void CopyColumns(IXLColumns newColumns)
-        {
-            foreach (var newColumn in newColumns)
-            {
-                var internalColumn = Worksheet.Internals.ColumnsCollection[newColumn.ColumnNumber()];
-                internalColumn._width = Width;
-                internalColumn.SetStyle(Style);
-                internalColumn._collapsed = Collapsed;
-                internalColumn._isHidden = IsHidden;
-                internalColumn._outlineLevel = OutlineLevel;
-            }
-        }
-
-        public IXLColumn AdjustToContents()
-        {
-            return AdjustToContents(1);
-        }
-
-        public IXLColumn AdjustToContents(Int32 startRow)
-        {
-            return AdjustToContents(startRow, XLHelper.MaxRowNumber);
-        }
-
-        public IXLColumn AdjustToContents(Int32 startRow, Int32 endRow)
-        {
-            return AdjustToContents(startRow, endRow, 0, Double.MaxValue);
-        }
-
-        public IXLColumn AdjustToContents(Double minWidth, Double maxWidth)
-        {
-            return AdjustToContents(1, XLHelper.MaxRowNumber, minWidth, maxWidth);
-        }
-
-        public IXLColumn AdjustToContents(Int32 startRow, Double minWidth, Double maxWidth)
-        {
-            return AdjustToContents(startRow, XLHelper.MaxRowNumber, minWidth, maxWidth);
-        }
-
-        public IXLColumn AdjustToContents(Int32 startRow, Int32 endRow, Double minWidth, Double maxWidth)
-        {
-            var fontCache = new Dictionary<IXLFontBase, Font>();
-            Double colMaxWidth = minWidth;
-
-            List<Int32> autoFilterRows = new List<Int32>();
-            if (this.Worksheet.AutoFilter != null && this.Worksheet.AutoFilter.Range != null)
-                autoFilterRows.Add(this.Worksheet.AutoFilter.Range.FirstRow().RowNumber());
-
-            autoFilterRows.AddRange(Worksheet.Tables.Where(t =>
-                    t.AutoFilter != null
-                    && t.AutoFilter.Range != null
-                    && !autoFilterRows.Contains(t.AutoFilter.Range.FirstRow().RowNumber()))
-                .Select(t => t.AutoFilter.Range.FirstRow().RowNumber()));
-
-            foreach (XLCell c in Column(startRow, endRow).CellsUsed())
-            {
-                if (c.IsMerged()) continue;
-
-                Double thisWidthMax = 0;
-                Int32 textRotation = c.Style.Alignment.TextRotation;
-                if (c.HasRichText || textRotation != 0 || c.InnerText.Contains(Environment.NewLine))
-                {
-                    var kpList = new List<KeyValuePair<IXLFontBase, string>>();
-
-                    #region if (c.HasRichText)
-
-                    if (c.HasRichText)
-                    {
-                        foreach (IXLRichString rt in c.RichText)
-                        {
-                            String formattedString = rt.Text;
-                            var arr = formattedString.Split(new[] {Environment.NewLine}, StringSplitOptions.None);
-                            Int32 arrCount = arr.Count();
-                            for (Int32 i = 0; i < arrCount; i++)
-                            {
-                                String s = arr[i];
-                                if (i < arrCount - 1)
-                                    s += Environment.NewLine;
-                                kpList.Add(new KeyValuePair<IXLFontBase, String>(rt, s));
-                            }
-                        }
-                    }
-                    else
-                    {
-                        String formattedString = c.GetFormattedString();
-                        var arr = formattedString.Split(new[] {Environment.NewLine}, StringSplitOptions.None);
-                        Int32 arrCount = arr.Count();
-                        for (Int32 i = 0; i < arrCount; i++)
-                        {
-                            String s = arr[i];
-                            if (i < arrCount - 1)
-                                s += Environment.NewLine;
-                            kpList.Add(new KeyValuePair<IXLFontBase, String>(c.Style.Font, s));
-                        }
-                    }
-
-                    #endregion
-
-                    #region foreach (var kp in kpList)
-
-                    Double runningWidth = 0;
-                    Boolean rotated = false;
-                    Double maxLineWidth = 0;
-                    Int32 lineCount = 1;
-                    foreach (KeyValuePair<IXLFontBase, string> kp in kpList)
-                    {
-                        var f = kp.Key;
-                        String formattedString = kp.Value;
-
-                        Int32 newLinePosition = formattedString.IndexOf(Environment.NewLine);
-                        if (textRotation == 0)
-                        {
-                            #region if (newLinePosition >= 0)
-
-                            if (newLinePosition >= 0)
-                            {
-                                if (newLinePosition > 0)
-                                    runningWidth += f.GetWidth(formattedString.Substring(0, newLinePosition), fontCache);
-
-                                if (runningWidth > thisWidthMax)
-                                    thisWidthMax = runningWidth;
-
-                                runningWidth = newLinePosition < formattedString.Length - 2
-                                                   ? f.GetWidth(formattedString.Substring(newLinePosition + 2), fontCache)
-                                                   : 0;
-                            }
-                            else
-                                runningWidth += f.GetWidth(formattedString, fontCache);
-
-                            #endregion
-                        }
-                        else
-                        {
-                            #region if (textRotation == 255)
-
-                            if (textRotation == 255)
-                            {
-                                if (runningWidth <= 0)
-                                    runningWidth = f.GetWidth("X", fontCache);
-
-                                if (newLinePosition >= 0)
-                                    runningWidth += f.GetWidth("X", fontCache);
-                            }
-                            else
-                            {
-                                rotated = true;
-                                Double vWidth = f.GetWidth("X", fontCache);
-                                if (vWidth > maxLineWidth)
-                                    maxLineWidth = vWidth;
-
-                                if (newLinePosition >= 0)
-                                {
-                                    lineCount++;
-
-                                    if (newLinePosition > 0)
-                                        runningWidth += f.GetWidth(formattedString.Substring(0, newLinePosition), fontCache);
-
-                                    if (runningWidth > thisWidthMax)
-                                        thisWidthMax = runningWidth;
-
-                                    runningWidth = newLinePosition < formattedString.Length - 2
-                                                       ? f.GetWidth(formattedString.Substring(newLinePosition + 2), fontCache)
-                                                       : 0;
-                                }
-                                else
-                                    runningWidth += f.GetWidth(formattedString, fontCache);
-                            }
-
-                            #endregion
-                        }
-                    }
-
-                    #endregion
-
-                    if (runningWidth > thisWidthMax)
-                        thisWidthMax = runningWidth;
-
-                    #region if (rotated)
-
-                    if (rotated)
-                    {
-                        Int32 rotation;
-                        if (textRotation == 90 || textRotation == 180 || textRotation == 255)
-                            rotation = 90;
-                        else
-                            rotation = textRotation % 90;
-
-                        Double r = DegreeToRadian(rotation);
-
-                        thisWidthMax = (thisWidthMax * Math.Cos(r)) + (maxLineWidth * lineCount);
-                    }
-
-                    #endregion
-                }
-                else
-                    thisWidthMax = c.Style.Font.GetWidth(c.GetFormattedString(), fontCache);
-
-                if (autoFilterRows.Contains(c.Address.RowNumber))
-                    thisWidthMax += 2.7148; // Allow room for arrow icon in autofilter
-
-
-                if (thisWidthMax >= maxWidth)
-                {
-                    colMaxWidth = maxWidth;
-                    break;
-                }
-
-                if (thisWidthMax > colMaxWidth)
-                    colMaxWidth = thisWidthMax + 1;
-            }
-
-            if (colMaxWidth <= 0)
-                colMaxWidth = Worksheet.ColumnWidth;
-
-            Width = colMaxWidth;
-
-            foreach (IDisposable font in fontCache.Values)
-            {
-                font.Dispose();
-            }
-            return this;
-        }
-
-
-        public IXLColumn Hide()
-        {
-            IsHidden = true;
-            return this;
-        }
-
-        public IXLColumn Unhide()
-        {
-            IsHidden = false;
-            return this;
-        }
-
-        public Boolean IsHidden
-        {
-            get { return IsReference ? Worksheet.Internals.ColumnsCollection[ColumnNumber()].IsHidden : _isHidden; }
-            set
-            {
-                if (IsReference)
-                    Worksheet.Internals.ColumnsCollection[ColumnNumber()].IsHidden = value;
-                else
-                    _isHidden = value;
-            }
-        }
-
-        public Int32 OutlineLevel
-        {
-            get { return IsReference ? Worksheet.Internals.ColumnsCollection[ColumnNumber()].OutlineLevel : _outlineLevel; }
-            set
-            {
-                if (value < 0 || value > 8)
-                    throw new ArgumentOutOfRangeException("value", "Outline level must be between 0 and 8.");
-
-                if (IsReference)
-                    Worksheet.Internals.ColumnsCollection[ColumnNumber()].OutlineLevel = value;
-                else
-                {
-                    Worksheet.IncrementColumnOutline(value);
-                    Worksheet.DecrementColumnOutline(_outlineLevel);
-                    _outlineLevel = value;
-                }
-            }
-        }
-
-        public IXLColumn Group()
-        {
-            return Group(false);
-        }
-
-        public IXLColumn Group(Boolean collapse)
-        {
-            if (OutlineLevel < 8)
-                OutlineLevel += 1;
-
-            Collapsed = collapse;
-            return this;
-        }
-
-        public IXLColumn Group(Int32 outlineLevel)
-        {
-            return Group(outlineLevel, false);
-        }
-
-        public IXLColumn Group(Int32 outlineLevel, Boolean collapse)
-        {
-            OutlineLevel = outlineLevel;
-            Collapsed = collapse;
-            return this;
-        }
-
-        public IXLColumn Ungroup()
-        {
-            return Ungroup(false);
-        }
-
-        public IXLColumn Ungroup(Boolean ungroupFromAll)
-        {
-            if (ungroupFromAll)
-                OutlineLevel = 0;
-            else
-            {
-                if (OutlineLevel > 0)
-                    OutlineLevel -= 1;
-            }
-            return this;
-        }
-
-        public IXLColumn Collapse()
-        {
-            Collapsed = true;
-            return Hide();
-        }
-
-        public IXLColumn Expand()
-        {
-            Collapsed = false;
-            return Unhide();
-        }
-
-        public Int32 CellCount()
-        {
-            return RangeAddress.LastAddress.ColumnNumber - RangeAddress.FirstAddress.ColumnNumber + 1;
-        }
-
-        public IXLColumn Sort(XLSortOrder sortOrder = XLSortOrder.Ascending, Boolean matchCase = false,
-                              Boolean ignoreBlanks = true)
-        {
-            Sort(1, sortOrder, matchCase, ignoreBlanks);
-            return this;
-        }
-
-
-        IXLRangeColumn IXLColumn.CopyTo(IXLCell target)
-        {
-            using (var asRange = AsRange())
-                using (var copy = asRange.CopyTo(target))
-                    return copy.Column(1);
-        }
-
-        IXLRangeColumn IXLColumn.CopyTo(IXLRangeBase target)
-        {
-            using (var asRange = AsRange())
-                using (var copy = asRange.CopyTo(target))
-                    return copy.Column(1);
-        }
-
-        public IXLColumn CopyTo(IXLColumn column)
-        {
-            column.Clear();
-            var newColumn = (XLColumn)column;
-            newColumn._width = _width;
-            newColumn.Style = GetStyle();
-
-            using (var asRange = AsRange())
-                asRange.CopyTo(column).Dispose();
-
-            return newColumn;
-        }
-
-        public IXLRangeColumn Column(Int32 start, Int32 end)
-        {
-            return Range(start, 1, end, 1).Column(1);
-        }
-
-        public IXLRangeColumn Column(IXLCell start, IXLCell end)
-        {
-            return Column(start.Address.RowNumber, end.Address.RowNumber);
-        }
-
-        public IXLRangeColumns Columns(String columns)
-        {
-            var retVal = new XLRangeColumns();
-            var columnPairs = columns.Split(',');
-            foreach (string pair in columnPairs)
-                using (var asRange = AsRange())
-                    asRange.Columns(pair.Trim()).ForEach(retVal.Add);
-            return retVal;
-        }
-
-        /// <summary>
-        ///   Adds a vertical page break after this column.
-        /// </summary>
-        public IXLColumn AddVerticalPageBreak()
-        {
-            Worksheet.PageSetup.AddVerticalPageBreak(ColumnNumber());
-            return this;
-        }
-
-        public IXLColumn SetDataType(XLCellValues dataType)
-        {
-            DataType = dataType;
-            return this;
-        }
-
-        public IXLRangeColumn ColumnUsed(Boolean includeFormats = false)
-        {
-            return Column(FirstCellUsed(includeFormats), LastCellUsed(includeFormats));
-        }
-
-        #endregion
-
-        public override XLRange AsRange()
-        {
-            return Range(1, 1, XLHelper.MaxRowNumber, 1);
-        }
-
-        private void WorksheetRangeShiftedColumns(XLRange range, int columnsShifted)
-        {
-            if (range.RangeAddress.FirstAddress.ColumnNumber <= ColumnNumber())
-                SetColumnNumber(ColumnNumber() + columnsShifted);
-        }
-
-        private void SetColumnNumber(int column)
-        {
-            if (column <= 0)
-                RangeAddress.IsInvalid = false;
-            else
-            {
-                RangeAddress.FirstAddress = new XLAddress(Worksheet,
-                                                          1,
-                                                          column,
-                                                          RangeAddress.FirstAddress.FixedRow,
-                                                          RangeAddress.FirstAddress.FixedColumn);
-                RangeAddress.LastAddress = new XLAddress(Worksheet,
-                                                         XLHelper.MaxRowNumber,
-                                                         column,
-                                                         RangeAddress.LastAddress.FixedRow,
-                                                         RangeAddress.LastAddress.FixedColumn);
-            }
-        }
-
-        public override XLRange Range(String rangeAddressStr)
-        {
-            String rangeAddressToUse;
-            if (rangeAddressStr.Contains(':') || rangeAddressStr.Contains('-'))
-            {
-                if (rangeAddressStr.Contains('-'))
-                    rangeAddressStr = rangeAddressStr.Replace('-', ':');
-
-                var arrRange = rangeAddressStr.Split(':');
-                string firstPart = arrRange[0];
-                string secondPart = arrRange[1];
-                rangeAddressToUse = FixColumnAddress(firstPart) + ":" + FixColumnAddress(secondPart);
-            }
-            else
-                rangeAddressToUse = FixColumnAddress(rangeAddressStr);
-
-            var rangeAddress = new XLRangeAddress(Worksheet, rangeAddressToUse);
-            return Range(rangeAddress);
-        }
-
-        public IXLRangeColumn Range(int firstRow, int lastRow)
-        {
-            return Range(firstRow, 1, lastRow, 1).Column(1);
-        }
-
-        private static double DegreeToRadian(double angle)
-        {
-            return Math.PI * angle / 180.0;
-        }
-
-
-        private XLColumn ColumnShift(Int32 columnsToShift)
-        {
-            return Worksheet.Column(ColumnNumber() + columnsToShift);
-        }
-
-        #region XLColumn Left
-
-        IXLColumn IXLColumn.ColumnLeft()
-        {
-            return ColumnLeft();
-        }
-
-        IXLColumn IXLColumn.ColumnLeft(Int32 step)
-        {
-            return ColumnLeft(step);
-        }
-
-        public XLColumn ColumnLeft()
-        {
-            return ColumnLeft(1);
-        }
-
-        public XLColumn ColumnLeft(Int32 step)
-        {
-            return ColumnShift(step * -1);
-        }
-
-        #endregion
-
-        #region XLColumn Right
-
-        IXLColumn IXLColumn.ColumnRight()
-        {
-            return ColumnRight();
-        }
-
-        IXLColumn IXLColumn.ColumnRight(Int32 step)
-        {
-            return ColumnRight(step);
-        }
-
-        public XLColumn ColumnRight()
-        {
-            return ColumnRight(1);
-        }
-
-        public XLColumn ColumnRight(Int32 step)
-        {
-            return ColumnShift(step);
-        }
-
-        #endregion
-
-        public new Boolean IsEmpty()
-        {
-            return IsEmpty(false);
-        }
-
-        public new Boolean IsEmpty(Boolean includeFormats)
-        {
-            if (includeFormats && !Style.Equals(Worksheet.Style))
-                return false;
-
-            return base.IsEmpty(includeFormats);
-        }
-    }
-}
->>>>>>> 3b32039e
+}