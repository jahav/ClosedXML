<<<<<<< HEAD
using System;
using System.Globalization;
using System.Linq;
using System.Text.RegularExpressions;

#if _NETFRAMEWORK_
    using System.Drawing;
#endif

namespace ClosedXML.Excel
{
    /// <summary>
    /// 	Common methods
    /// </summary>
    public static class XLHelper
    {
        public const int MinRowNumber = 1;
        public const int MinColumnNumber = 1;
        public const int MaxRowNumber = 1048576;
        public const int MaxColumnNumber = 16384;
        public const String MaxColumnLetter = "XFD";
        public const Double Epsilon = 1e-10;

        private const Int32 TwoT26 = 26*26;

#if _NETFRAMEWORK_
        internal static readonly Graphics Graphic = Graphics.FromImage(new Bitmap(200, 200));
        internal static readonly Double DpiX = Graphic.DpiX;
#endif
        internal static readonly NumberStyles NumberStyle = NumberStyles.AllowDecimalPoint | NumberStyles.AllowLeadingSign | NumberStyles.AllowLeadingWhite | NumberStyles.AllowTrailingWhite | NumberStyles.AllowExponent;
        internal static readonly CultureInfo ParseCulture = CultureInfo.InvariantCulture;

        internal static readonly Regex A1SimpleRegex = new Regex(
            @"\A"
            + @"(?<Reference>" // Start Group to pick
            + @"(?<Sheet>" // Start Sheet Name, optional
            + @"("
            + @"\'([^\[\]\*/\\\?:\']+|\'\')\'"
            // Sheet name with special characters, surrounding apostrophes are required
            + @"|"
            + @"\'?\w+\'?" // Sheet name with letters and numbers, surrounding apostrophes are optional
            + @")"
            + @"!)?" // End Sheet Name, optional
            + @"(?<Range>" // Start range
            + @"\$?[a-zA-Z]{1,3}\$?\d{1,7}" // A1 Address 1
            + @"(?<RangeEnd>:\$?[a-zA-Z]{1,3}\$?\d{1,7})?" // A1 Address 2, optional
            + @"|"
            + @"(?<ColumnNumbers>\$?\d{1,7}:\$?\d{1,7})" // 1:1
            + @"|"
            + @"(?<ColumnLetters>\$?[a-zA-Z]{1,3}:\$?[a-zA-Z]{1,3})" // A:A
            + @")" // End Range
            + @")" // End Group to pick
            + @"\Z"
            , RegexOptions.Compiled);

        internal static readonly Regex NamedRangeReferenceRegex =
            new Regex(@"^('?(?<Sheet>[^'!]+)'?!(?<Range>.+))|((?<Table>[^\[]+)\[(?<Column>[^\]]+)\])$",
                      RegexOptions.Compiled | RegexOptions.CultureInvariant | RegexOptions.ExplicitCapture
                );

        /// <summary>
        /// Gets the column number of a given column letter.
        /// </summary>
        /// <param name="columnLetter"> The column letter to translate into a column number. </param>
        public static int GetColumnNumberFromLetter(string columnLetter)
        {
            if (string.IsNullOrEmpty(columnLetter)) throw new ArgumentNullException("columnLetter");

            int retVal;
            columnLetter = columnLetter.ToUpper();

            //Extra check because we allow users to pass row col positions in as strings
            if (columnLetter[0] <= '9')
            {
                retVal = Int32.Parse(columnLetter, XLHelper.NumberStyle, XLHelper.ParseCulture);
                return retVal;
            }

            int sum = 0;

            for (int i = 0; i < columnLetter.Length; i++)
            {
                sum *= 26;
                sum += (columnLetter[i] - 'A' + 1);
            }

            return sum;
        }

        private static readonly string[] letters = new[] { "A", "B", "C", "D", "E", "F", "G", "H", "I", "J", "K", "L", "M", "N", "O", "P", "Q", "R", "S", "T", "U", "V", "W", "X", "Y", "Z" };

        /// <summary>
        /// 	Gets the column letter of a given column number.
        /// </summary>
        /// <param name="columnNumber"> The column number to translate into a column letter. </param>
        public static string GetColumnLetterFromNumber(int columnNumber)
        {
            columnNumber--; // Adjust for start on column 1
            if (columnNumber <= 25)
            {
                return letters[columnNumber];
            }
            var firstPart = (columnNumber) / 26;
            var remainder = ((columnNumber) % 26) + 1;
            return GetColumnLetterFromNumber(firstPart) + GetColumnLetterFromNumber(remainder);
        }

        public static bool IsValidColumn(string column)
        {
            var length = column.Length;
            if (IsNullOrWhiteSpace(column) || length > 3)
                return false;

            var theColumn = column.ToUpper();


            var isValid = theColumn[0] >= 'A' && theColumn[0] <= 'Z';
            if (length == 1)
                return isValid;

            if (length == 2)
                return isValid && theColumn[1] >= 'A' && theColumn[1] <= 'Z';

            if (theColumn[0] >= 'A' && theColumn[0] < 'X')
                return theColumn[1] >= 'A' && theColumn[1] <= 'Z'
                       && theColumn[2] >= 'A' && theColumn[2] <= 'Z';

            if (theColumn[0] != 'X') return false;

            if (theColumn[1] < 'F')
                return theColumn[2] >= 'A' && theColumn[2] <= 'Z';

            if (theColumn[1] != 'F') return false;

            return theColumn[2] >= 'A' && theColumn[2] <= 'D';
        }

        public static bool IsValidRow(string rowString)
        {
            Int32 row;
            if (Int32.TryParse(rowString, out row))
                return row > 0 && row <= MaxRowNumber;
            return false;
        }

        public static bool IsValidA1Address(string address)
        {
            if (IsNullOrWhiteSpace(address))
                return false;

            address = address.Replace("$", "");
            var rowPos = 0;
            var addressLength = address.Length;
            while (rowPos < addressLength && (address[rowPos] > '9' || address[rowPos] < '0'))
                rowPos++;

            return
                rowPos < addressLength
                && IsValidRow(address.Substring(rowPos))
                && IsValidColumn(address.Substring(0, rowPos));
        }

        public static Boolean IsValidRangeAddress(String rangeAddress)
        {
            return A1SimpleRegex.IsMatch(rangeAddress);
        }

        public static Boolean IsValidRangeAddress(IXLRangeAddress rangeAddress)
        {

            return !rangeAddress.IsInvalid
                   && rangeAddress.FirstAddress.RowNumber >= 1 && rangeAddress.LastAddress.RowNumber <= MaxRowNumber
                   && rangeAddress.FirstAddress.ColumnNumber >= 1 && rangeAddress.LastAddress.ColumnNumber <= MaxColumnNumber
                   && rangeAddress.FirstAddress.RowNumber <= rangeAddress.LastAddress.RowNumber
                   && rangeAddress.FirstAddress.ColumnNumber <= rangeAddress.LastAddress.ColumnNumber;
        }

        public static int GetColumnNumberFromAddress(string cellAddressString)
        {
            var rowPos = 0;
            while (cellAddressString[rowPos] > '9')
                rowPos++;

            return GetColumnNumberFromLetter(cellAddressString.Substring(0, rowPos));
        }

        internal static string[] SplitRange(string range)
        {
            return range.Contains('-') ? range.Replace('-', ':').Split(':') : range.Split(':');
        }

#if _NETFRAMEWORK_
        public static Int32 GetPtFromPx(Double px)
        {
            return Convert.ToInt32(px * 72.0 / DpiX);
        }

        public static Double GetPxFromPt(Int32 pt)
        {
            return Convert.ToDouble(pt) * DpiX / 72.0;
        }
#endif

        internal static IXLTableRows InsertRowsWithoutEvents(Func<int, bool, IXLRangeRows> insertFunc,
                                                             XLTableRange tableRange, Int32 numberOfRows,
                                                             Boolean expandTable)
        {
            var ws = tableRange.Worksheet;
            var tracking = ws.EventTrackingEnabled;
            ws.EventTrackingEnabled = false;

            var rows = new XLTableRows(ws.Style);
            var inserted = insertFunc(numberOfRows, false);
            inserted.ForEach(r => rows.Add(new XLTableRow(tableRange, r as XLRangeRow)));

            if (expandTable)
                tableRange.Table.ExpandTableRows(numberOfRows);

            ws.EventTrackingEnabled = tracking;

            return rows;
        }



        public static bool IsNullOrWhiteSpace(string value)
        {
#if NET4
            return String.IsNullOrWhiteSpace(value);
#else
            if (value != null)
            {
                var length = value.Length;
                for (int i = 0; i < length; i++)
                {
                    if (!char.IsWhiteSpace(value[i]))
                    {
                        return false;
                    }
                }
            }
            return true;
#endif

        }

        private static readonly Regex A1RegexRelative = new Regex(
      @"(?<=\W)(?<one>\$?[a-zA-Z]{1,3}\$?\d{1,7})(?=\W)" // A1
    + @"|(?<=\W)(?<two>\$?\d{1,7}:\$?\d{1,7})(?=\W)" // 1:1
    + @"|(?<=\W)(?<three>\$?[a-zA-Z]{1,3}:\$?[a-zA-Z]{1,3})(?=\W)", RegexOptions.Compiled); // A:A

        private static string Evaluator(Match match, Int32 row, String column)
        {
            if (match.Groups["one"].Success)
            {
                var split = match.Groups["one"].Value.Split('$');
                if (split.Length == 1) return column + row; // A1
                if (split.Length == 3) return match.Groups["one"].Value; // $A$1
                var a = XLAddress.Create(match.Groups["one"].Value);
                if (split[0] == String.Empty) return "$" + a.ColumnLetter + row; // $A1
                return column + "$" + a.RowNumber;
            }

            if (match.Groups["two"].Success)
                return ReplaceGroup(match.Groups["two"].Value, row.ToString());

            return ReplaceGroup(match.Groups["three"].Value, column);
        }

        private static String ReplaceGroup(String value, String item)
        {
            var split = value.Split(':');
            String ret1 = split[0].StartsWith("$") ? split[0] : item;
            String ret2 = split[1].StartsWith("$") ? split[1] : item;
            return ret1 + ":" + ret2;
        }

        internal static String ReplaceRelative(String value, Int32 row, String column)
        {
            var oldValue = ">" + value + "<";
            var newVal = A1RegexRelative.Replace(oldValue, m => Evaluator(m, row, column));
            return newVal.Substring(1, newVal.Length - 2);
        }

        public static Boolean AreEqual(Double d1, Double d2)
        {
            return Math.Abs(d1 - d2) < Epsilon;
        }

        public static DateTime GetDate(Object v)
        {
            // handle dates
            if (v is DateTime)
            {
                return (DateTime)v;
            }

            // handle doubles
            if (v is double && ((double)v).IsValidOADateNumber())
            {
                return DateTime.FromOADate((double)v);
            }

            // handle everything else
            return (DateTime)Convert.ChangeType(v, typeof(DateTime));
        }

        internal static bool IsValidOADateNumber(this double d)
        {
            return -657435 <= d && d < 2958466;
        }
    }
}
=======
using System;
using System.Globalization;

namespace ClosedXML.Excel
{
    using System.Drawing;
    using System.Linq;
    using System.Text.RegularExpressions;

    /// <summary>
    /// 	Common methods
    /// </summary>
    public static class XLHelper
    {
        public const int MinRowNumber = 1;
        public const int MinColumnNumber = 1;
        public const int MaxRowNumber = 1048576;
        public const int MaxColumnNumber = 16384;
        public const String MaxColumnLetter = "XFD";
        public const Double Epsilon = 1e-10;

        private const Int32 TwoT26 = 26 * 26;
        internal static readonly Graphics Graphic = Graphics.FromImage(new Bitmap(200, 200));
        internal static readonly Double DpiX = Graphic.DpiX;
        internal static readonly NumberStyles NumberStyle = NumberStyles.AllowDecimalPoint | NumberStyles.AllowLeadingSign | NumberStyles.AllowLeadingWhite | NumberStyles.AllowTrailingWhite | NumberStyles.AllowExponent;
        internal static readonly CultureInfo ParseCulture = CultureInfo.InvariantCulture;

        internal static readonly Regex A1SimpleRegex = new Regex(
            @"\A"
            + @"(?<Reference>" // Start Group to pick
            + @"(?<Sheet>" // Start Sheet Name, optional
            + @"("
            + @"\'([^\[\]\*/\\\?:\']+|\'\')\'"
            // Sheet name with special characters, surrounding apostrophes are required
            + @"|"
            + @"\'?\w+\'?" // Sheet name with letters and numbers, surrounding apostrophes are optional
            + @")"
            + @"!)?" // End Sheet Name, optional
            + @"(?<Range>" // Start range
            + @"\$?[a-zA-Z]{1,3}\$?\d{1,7}" // A1 Address 1
            + @"(?<RangeEnd>:\$?[a-zA-Z]{1,3}\$?\d{1,7})?" // A1 Address 2, optional
            + @"|"
            + @"(?<ColumnNumbers>\$?\d{1,7}:\$?\d{1,7})" // 1:1
            + @"|"
            + @"(?<ColumnLetters>\$?[a-zA-Z]{1,3}:\$?[a-zA-Z]{1,3})" // A:A
            + @")" // End Range
            + @")" // End Group to pick
            + @"\Z"
            , RegexOptions.Compiled);

        internal static readonly Regex NamedRangeReferenceRegex =
            new Regex(@"^('?(?<Sheet>[^'!]+)'?!(?<Range>.+))|((?<Table>[^\[]+)\[(?<Column>[^\]]+)\])$",
                      RegexOptions.Compiled | RegexOptions.CultureInvariant | RegexOptions.ExplicitCapture
                );

        /// <summary>
        /// Gets the column number of a given column letter.
        /// </summary>
        /// <param name="columnLetter"> The column letter to translate into a column number. </param>
        public static int GetColumnNumberFromLetter(string columnLetter)
        {
            if (string.IsNullOrEmpty(columnLetter)) throw new ArgumentNullException("columnLetter");

            int retVal;
            columnLetter = columnLetter.ToUpper();

            //Extra check because we allow users to pass row col positions in as strings
            if (columnLetter[0] <= '9')
            {
                retVal = Int32.Parse(columnLetter, XLHelper.NumberStyle, XLHelper.ParseCulture);
                return retVal;
            }

            int sum = 0;

            for (int i = 0; i < columnLetter.Length; i++)
            {
                sum *= 26;
                sum += (columnLetter[i] - 'A' + 1);
            }

            return sum;
        }

        private static readonly string[] letters = new[] { "A", "B", "C", "D", "E", "F", "G", "H", "I", "J", "K", "L", "M", "N", "O", "P", "Q", "R", "S", "T", "U", "V", "W", "X", "Y", "Z" };

        /// <summary>
        /// Gets the column letter of a given column number.
        /// </summary>
        /// <param name="columnNumber">The column number to translate into a column letter.</param>
        /// <param name="trimToAllowed">if set to <c>true</c> the column letter will be restricted to the allowed range.</param>
        /// <returns></returns>
        public static string GetColumnLetterFromNumber(int columnNumber, bool trimToAllowed = false)
        {
            if (trimToAllowed) columnNumber = TrimColumnNumber(columnNumber);

            columnNumber--; // Adjust for start on column 1
            if (columnNumber <= 25)
            {
                return letters[columnNumber];
            }
            var firstPart = (columnNumber) / 26;
            var remainder = ((columnNumber) % 26) + 1;
            return GetColumnLetterFromNumber(firstPart) + GetColumnLetterFromNumber(remainder);
        }

        internal static int TrimColumnNumber(int columnNumber)
        {
            return Math.Max(XLHelper.MinColumnNumber, Math.Min(XLHelper.MaxColumnNumber, columnNumber));
        }

        internal static int TrimRowNumber(int rowNumber)
        {
            return Math.Max(XLHelper.MinRowNumber, Math.Min(XLHelper.MaxRowNumber, rowNumber));
        }

        public static bool IsValidColumn(string column)
        {
            var length = column.Length;
            if (String.IsNullOrWhiteSpace(column) || length > 3)
                return false;

            var theColumn = column.ToUpper();

            var isValid = theColumn[0] >= 'A' && theColumn[0] <= 'Z';
            if (length == 1)
                return isValid;

            if (length == 2)
                return isValid && theColumn[1] >= 'A' && theColumn[1] <= 'Z';

            if (theColumn[0] >= 'A' && theColumn[0] < 'X')
                return theColumn[1] >= 'A' && theColumn[1] <= 'Z'
                       && theColumn[2] >= 'A' && theColumn[2] <= 'Z';

            if (theColumn[0] != 'X') return false;

            if (theColumn[1] < 'F')
                return theColumn[2] >= 'A' && theColumn[2] <= 'Z';

            if (theColumn[1] != 'F') return false;

            return theColumn[2] >= 'A' && theColumn[2] <= 'D';
        }

        public static bool IsValidRow(string rowString)
        {
            Int32 row;
            if (Int32.TryParse(rowString, out row))
                return row > 0 && row <= MaxRowNumber;
            return false;
        }

        public static bool IsValidA1Address(string address)
        {
            if (String.IsNullOrWhiteSpace(address))
                return false;

            address = address.Replace("$", "");
            var rowPos = 0;
            var addressLength = address.Length;
            while (rowPos < addressLength && (address[rowPos] > '9' || address[rowPos] < '0'))
                rowPos++;

            return
                rowPos < addressLength
                && IsValidRow(address.Substring(rowPos))
                && IsValidColumn(address.Substring(0, rowPos));
        }

        public static Boolean IsValidRangeAddress(String rangeAddress)
        {
            return A1SimpleRegex.IsMatch(rangeAddress);
        }

        public static Boolean IsValidRangeAddress(IXLRangeAddress rangeAddress)
        {
            return !rangeAddress.IsInvalid
                   && rangeAddress.FirstAddress.RowNumber >= 1 && rangeAddress.LastAddress.RowNumber <= MaxRowNumber
                   && rangeAddress.FirstAddress.ColumnNumber >= 1 && rangeAddress.LastAddress.ColumnNumber <= MaxColumnNumber
                   && rangeAddress.FirstAddress.RowNumber <= rangeAddress.LastAddress.RowNumber
                   && rangeAddress.FirstAddress.ColumnNumber <= rangeAddress.LastAddress.ColumnNumber;
        }

        public static int GetColumnNumberFromAddress(string cellAddressString)
        {
            var rowPos = 0;
            while (cellAddressString[rowPos] > '9')
                rowPos++;

            return GetColumnNumberFromLetter(cellAddressString.Substring(0, rowPos));
        }

        internal static string[] SplitRange(string range)
        {
            return range.Contains('-') ? range.Replace('-', ':').Split(':') : range.Split(':');
        }

        public static Int32 GetPtFromPx(Double px)
        {
            return Convert.ToInt32(px * 72.0 / DpiX);
        }

        public static Double GetPxFromPt(Int32 pt)
        {
            return Convert.ToDouble(pt) * DpiX / 72.0;
        }

        internal static IXLTableRows InsertRowsWithoutEvents(Func<int, bool, IXLRangeRows> insertFunc,
                                                             XLTableRange tableRange, Int32 numberOfRows,
                                                             Boolean expandTable)
        {
            var ws = tableRange.Worksheet;
            var tracking = ws.EventTrackingEnabled;
            ws.EventTrackingEnabled = false;

            var rows = new XLTableRows(ws.Style);
            var inserted = insertFunc(numberOfRows, false);
            inserted.ForEach(r => rows.Add(new XLTableRow(tableRange, r as XLRangeRow)));

            if (expandTable)
                tableRange.Table.ExpandTableRows(numberOfRows);

            ws.EventTrackingEnabled = tracking;

            return rows;
        }

        private static readonly Regex A1RegexRelative = new Regex(
      @"(?<=\W)(?<one>\$?[a-zA-Z]{1,3}\$?\d{1,7})(?=\W)" // A1
    + @"|(?<=\W)(?<two>\$?\d{1,7}:\$?\d{1,7})(?=\W)" // 1:1
    + @"|(?<=\W)(?<three>\$?[a-zA-Z]{1,3}:\$?[a-zA-Z]{1,3})(?=\W)", RegexOptions.Compiled); // A:A

        private static string Evaluator(Match match, Int32 row, String column)
        {
            if (match.Groups["one"].Success)
            {
                var split = match.Groups["one"].Value.Split('$');
                if (split.Length == 1) return column + row; // A1
                if (split.Length == 3) return match.Groups["one"].Value; // $A$1
                var a = XLAddress.Create(match.Groups["one"].Value);
                if (split[0] == String.Empty) return "$" + a.ColumnLetter + row; // $A1
                return column + "$" + a.RowNumber;
            }

            if (match.Groups["two"].Success)
                return ReplaceGroup(match.Groups["two"].Value, row.ToString());

            return ReplaceGroup(match.Groups["three"].Value, column);
        }

        private static String ReplaceGroup(String value, String item)
        {
            var split = value.Split(':');
            String ret1 = split[0].StartsWith("$") ? split[0] : item;
            String ret2 = split[1].StartsWith("$") ? split[1] : item;
            return ret1 + ":" + ret2;
        }

        internal static String ReplaceRelative(String value, Int32 row, String column)
        {
            var oldValue = ">" + value + "<";
            var newVal = A1RegexRelative.Replace(oldValue, m => Evaluator(m, row, column));
            return newVal.Substring(1, newVal.Length - 2);
        }

        public static Boolean AreEqual(Double d1, Double d2)
        {
            return Math.Abs(d1 - d2) < Epsilon;
        }

        public static DateTime GetDate(Object v)
        {
            // handle dates
            if (v is DateTime)
            {
                return (DateTime)v;
            }

            // handle doubles
            if (v is double && ((double)v).IsValidOADateNumber())
            {
                return DateTime.FromOADate((double)v);
            }

            // handle everything else
            return (DateTime)Convert.ChangeType(v, typeof(DateTime));
        }

        internal static bool IsValidOADateNumber(this double d)
        {
            return -657435 <= d && d < 2958466;
        }
    }
}
>>>>>>> 3b32039e
<|MERGE_RESOLUTION|>--- conflicted
+++ resolved
@@ -1,4 +1,3 @@
-<<<<<<< HEAD
 using System;
 using System.Globalization;
 using System.Linq;
@@ -94,8 +93,12 @@
         /// 	Gets the column letter of a given column number.
         /// </summary>
         /// <param name="columnNumber"> The column number to translate into a column letter. </param>
-        public static string GetColumnLetterFromNumber(int columnNumber)
-        {
+        /// <param name="trimToAllowed">if set to <c>true</c> the column letter will be restricted to the allowed range.</param>
+        /// <returns></returns>
+        public static string GetColumnLetterFromNumber(int columnNumber, bool trimToAllowed = false)
+        {
+            if (trimToAllowed) columnNumber = TrimColumnNumber(columnNumber);
+
             columnNumber--; // Adjust for start on column 1
             if (columnNumber <= 25)
             {
@@ -106,14 +109,23 @@
             return GetColumnLetterFromNumber(firstPart) + GetColumnLetterFromNumber(remainder);
         }
 
+        internal static int TrimColumnNumber(int columnNumber)
+        {
+            return Math.Max(XLHelper.MinColumnNumber, Math.Min(XLHelper.MaxColumnNumber, columnNumber));
+        }
+
+        internal static int TrimRowNumber(int rowNumber)
+        {
+            return Math.Max(XLHelper.MinRowNumber, Math.Min(XLHelper.MaxRowNumber, rowNumber));
+        }
+
         public static bool IsValidColumn(string column)
         {
             var length = column.Length;
-            if (IsNullOrWhiteSpace(column) || length > 3)
+            if (String.IsNullOrWhiteSpace(column) || length > 3)
                 return false;
 
             var theColumn = column.ToUpper();
-
 
             var isValid = theColumn[0] >= 'A' && theColumn[0] <= 'Z';
             if (length == 1)
@@ -146,7 +158,7 @@
 
         public static bool IsValidA1Address(string address)
         {
-            if (IsNullOrWhiteSpace(address))
+            if (String.IsNullOrWhiteSpace(address))
                 return false;
 
             address = address.Replace("$", "");
@@ -168,7 +180,6 @@
 
         public static Boolean IsValidRangeAddress(IXLRangeAddress rangeAddress)
         {
-
             return !rangeAddress.IsInvalid
                    && rangeAddress.FirstAddress.RowNumber >= 1 && rangeAddress.LastAddress.RowNumber <= MaxRowNumber
                    && rangeAddress.FirstAddress.ColumnNumber >= 1 && rangeAddress.LastAddress.ColumnNumber <= MaxColumnNumber
@@ -220,29 +231,6 @@
             ws.EventTrackingEnabled = tracking;
 
             return rows;
-        }
-
-
-
-        public static bool IsNullOrWhiteSpace(string value)
-        {
-#if NET4
-            return String.IsNullOrWhiteSpace(value);
-#else
-            if (value != null)
-            {
-                var length = value.Length;
-                for (int i = 0; i < length; i++)
-                {
-                    if (!char.IsWhiteSpace(value[i]))
-                    {
-                        return false;
-                    }
-                }
-            }
-            return true;
-#endif
-
         }
 
         private static readonly Regex A1RegexRelative = new Regex(
@@ -311,301 +299,4 @@
             return -657435 <= d && d < 2958466;
         }
     }
-}
-=======
-using System;
-using System.Globalization;
-
-namespace ClosedXML.Excel
-{
-    using System.Drawing;
-    using System.Linq;
-    using System.Text.RegularExpressions;
-
-    /// <summary>
-    /// 	Common methods
-    /// </summary>
-    public static class XLHelper
-    {
-        public const int MinRowNumber = 1;
-        public const int MinColumnNumber = 1;
-        public const int MaxRowNumber = 1048576;
-        public const int MaxColumnNumber = 16384;
-        public const String MaxColumnLetter = "XFD";
-        public const Double Epsilon = 1e-10;
-
-        private const Int32 TwoT26 = 26 * 26;
-        internal static readonly Graphics Graphic = Graphics.FromImage(new Bitmap(200, 200));
-        internal static readonly Double DpiX = Graphic.DpiX;
-        internal static readonly NumberStyles NumberStyle = NumberStyles.AllowDecimalPoint | NumberStyles.AllowLeadingSign | NumberStyles.AllowLeadingWhite | NumberStyles.AllowTrailingWhite | NumberStyles.AllowExponent;
-        internal static readonly CultureInfo ParseCulture = CultureInfo.InvariantCulture;
-
-        internal static readonly Regex A1SimpleRegex = new Regex(
-            @"\A"
-            + @"(?<Reference>" // Start Group to pick
-            + @"(?<Sheet>" // Start Sheet Name, optional
-            + @"("
-            + @"\'([^\[\]\*/\\\?:\']+|\'\')\'"
-            // Sheet name with special characters, surrounding apostrophes are required
-            + @"|"
-            + @"\'?\w+\'?" // Sheet name with letters and numbers, surrounding apostrophes are optional
-            + @")"
-            + @"!)?" // End Sheet Name, optional
-            + @"(?<Range>" // Start range
-            + @"\$?[a-zA-Z]{1,3}\$?\d{1,7}" // A1 Address 1
-            + @"(?<RangeEnd>:\$?[a-zA-Z]{1,3}\$?\d{1,7})?" // A1 Address 2, optional
-            + @"|"
-            + @"(?<ColumnNumbers>\$?\d{1,7}:\$?\d{1,7})" // 1:1
-            + @"|"
-            + @"(?<ColumnLetters>\$?[a-zA-Z]{1,3}:\$?[a-zA-Z]{1,3})" // A:A
-            + @")" // End Range
-            + @")" // End Group to pick
-            + @"\Z"
-            , RegexOptions.Compiled);
-
-        internal static readonly Regex NamedRangeReferenceRegex =
-            new Regex(@"^('?(?<Sheet>[^'!]+)'?!(?<Range>.+))|((?<Table>[^\[]+)\[(?<Column>[^\]]+)\])$",
-                      RegexOptions.Compiled | RegexOptions.CultureInvariant | RegexOptions.ExplicitCapture
-                );
-
-        /// <summary>
-        /// Gets the column number of a given column letter.
-        /// </summary>
-        /// <param name="columnLetter"> The column letter to translate into a column number. </param>
-        public static int GetColumnNumberFromLetter(string columnLetter)
-        {
-            if (string.IsNullOrEmpty(columnLetter)) throw new ArgumentNullException("columnLetter");
-
-            int retVal;
-            columnLetter = columnLetter.ToUpper();
-
-            //Extra check because we allow users to pass row col positions in as strings
-            if (columnLetter[0] <= '9')
-            {
-                retVal = Int32.Parse(columnLetter, XLHelper.NumberStyle, XLHelper.ParseCulture);
-                return retVal;
-            }
-
-            int sum = 0;
-
-            for (int i = 0; i < columnLetter.Length; i++)
-            {
-                sum *= 26;
-                sum += (columnLetter[i] - 'A' + 1);
-            }
-
-            return sum;
-        }
-
-        private static readonly string[] letters = new[] { "A", "B", "C", "D", "E", "F", "G", "H", "I", "J", "K", "L", "M", "N", "O", "P", "Q", "R", "S", "T", "U", "V", "W", "X", "Y", "Z" };
-
-        /// <summary>
-        /// Gets the column letter of a given column number.
-        /// </summary>
-        /// <param name="columnNumber">The column number to translate into a column letter.</param>
-        /// <param name="trimToAllowed">if set to <c>true</c> the column letter will be restricted to the allowed range.</param>
-        /// <returns></returns>
-        public static string GetColumnLetterFromNumber(int columnNumber, bool trimToAllowed = false)
-        {
-            if (trimToAllowed) columnNumber = TrimColumnNumber(columnNumber);
-
-            columnNumber--; // Adjust for start on column 1
-            if (columnNumber <= 25)
-            {
-                return letters[columnNumber];
-            }
-            var firstPart = (columnNumber) / 26;
-            var remainder = ((columnNumber) % 26) + 1;
-            return GetColumnLetterFromNumber(firstPart) + GetColumnLetterFromNumber(remainder);
-        }
-
-        internal static int TrimColumnNumber(int columnNumber)
-        {
-            return Math.Max(XLHelper.MinColumnNumber, Math.Min(XLHelper.MaxColumnNumber, columnNumber));
-        }
-
-        internal static int TrimRowNumber(int rowNumber)
-        {
-            return Math.Max(XLHelper.MinRowNumber, Math.Min(XLHelper.MaxRowNumber, rowNumber));
-        }
-
-        public static bool IsValidColumn(string column)
-        {
-            var length = column.Length;
-            if (String.IsNullOrWhiteSpace(column) || length > 3)
-                return false;
-
-            var theColumn = column.ToUpper();
-
-            var isValid = theColumn[0] >= 'A' && theColumn[0] <= 'Z';
-            if (length == 1)
-                return isValid;
-
-            if (length == 2)
-                return isValid && theColumn[1] >= 'A' && theColumn[1] <= 'Z';
-
-            if (theColumn[0] >= 'A' && theColumn[0] < 'X')
-                return theColumn[1] >= 'A' && theColumn[1] <= 'Z'
-                       && theColumn[2] >= 'A' && theColumn[2] <= 'Z';
-
-            if (theColumn[0] != 'X') return false;
-
-            if (theColumn[1] < 'F')
-                return theColumn[2] >= 'A' && theColumn[2] <= 'Z';
-
-            if (theColumn[1] != 'F') return false;
-
-            return theColumn[2] >= 'A' && theColumn[2] <= 'D';
-        }
-
-        public static bool IsValidRow(string rowString)
-        {
-            Int32 row;
-            if (Int32.TryParse(rowString, out row))
-                return row > 0 && row <= MaxRowNumber;
-            return false;
-        }
-
-        public static bool IsValidA1Address(string address)
-        {
-            if (String.IsNullOrWhiteSpace(address))
-                return false;
-
-            address = address.Replace("$", "");
-            var rowPos = 0;
-            var addressLength = address.Length;
-            while (rowPos < addressLength && (address[rowPos] > '9' || address[rowPos] < '0'))
-                rowPos++;
-
-            return
-                rowPos < addressLength
-                && IsValidRow(address.Substring(rowPos))
-                && IsValidColumn(address.Substring(0, rowPos));
-        }
-
-        public static Boolean IsValidRangeAddress(String rangeAddress)
-        {
-            return A1SimpleRegex.IsMatch(rangeAddress);
-        }
-
-        public static Boolean IsValidRangeAddress(IXLRangeAddress rangeAddress)
-        {
-            return !rangeAddress.IsInvalid
-                   && rangeAddress.FirstAddress.RowNumber >= 1 && rangeAddress.LastAddress.RowNumber <= MaxRowNumber
-                   && rangeAddress.FirstAddress.ColumnNumber >= 1 && rangeAddress.LastAddress.ColumnNumber <= MaxColumnNumber
-                   && rangeAddress.FirstAddress.RowNumber <= rangeAddress.LastAddress.RowNumber
-                   && rangeAddress.FirstAddress.ColumnNumber <= rangeAddress.LastAddress.ColumnNumber;
-        }
-
-        public static int GetColumnNumberFromAddress(string cellAddressString)
-        {
-            var rowPos = 0;
-            while (cellAddressString[rowPos] > '9')
-                rowPos++;
-
-            return GetColumnNumberFromLetter(cellAddressString.Substring(0, rowPos));
-        }
-
-        internal static string[] SplitRange(string range)
-        {
-            return range.Contains('-') ? range.Replace('-', ':').Split(':') : range.Split(':');
-        }
-
-        public static Int32 GetPtFromPx(Double px)
-        {
-            return Convert.ToInt32(px * 72.0 / DpiX);
-        }
-
-        public static Double GetPxFromPt(Int32 pt)
-        {
-            return Convert.ToDouble(pt) * DpiX / 72.0;
-        }
-
-        internal static IXLTableRows InsertRowsWithoutEvents(Func<int, bool, IXLRangeRows> insertFunc,
-                                                             XLTableRange tableRange, Int32 numberOfRows,
-                                                             Boolean expandTable)
-        {
-            var ws = tableRange.Worksheet;
-            var tracking = ws.EventTrackingEnabled;
-            ws.EventTrackingEnabled = false;
-
-            var rows = new XLTableRows(ws.Style);
-            var inserted = insertFunc(numberOfRows, false);
-            inserted.ForEach(r => rows.Add(new XLTableRow(tableRange, r as XLRangeRow)));
-
-            if (expandTable)
-                tableRange.Table.ExpandTableRows(numberOfRows);
-
-            ws.EventTrackingEnabled = tracking;
-
-            return rows;
-        }
-
-        private static readonly Regex A1RegexRelative = new Regex(
-      @"(?<=\W)(?<one>\$?[a-zA-Z]{1,3}\$?\d{1,7})(?=\W)" // A1
-    + @"|(?<=\W)(?<two>\$?\d{1,7}:\$?\d{1,7})(?=\W)" // 1:1
-    + @"|(?<=\W)(?<three>\$?[a-zA-Z]{1,3}:\$?[a-zA-Z]{1,3})(?=\W)", RegexOptions.Compiled); // A:A
-
-        private static string Evaluator(Match match, Int32 row, String column)
-        {
-            if (match.Groups["one"].Success)
-            {
-                var split = match.Groups["one"].Value.Split('$');
-                if (split.Length == 1) return column + row; // A1
-                if (split.Length == 3) return match.Groups["one"].Value; // $A$1
-                var a = XLAddress.Create(match.Groups["one"].Value);
-                if (split[0] == String.Empty) return "$" + a.ColumnLetter + row; // $A1
-                return column + "$" + a.RowNumber;
-            }
-
-            if (match.Groups["two"].Success)
-                return ReplaceGroup(match.Groups["two"].Value, row.ToString());
-
-            return ReplaceGroup(match.Groups["three"].Value, column);
-        }
-
-        private static String ReplaceGroup(String value, String item)
-        {
-            var split = value.Split(':');
-            String ret1 = split[0].StartsWith("$") ? split[0] : item;
-            String ret2 = split[1].StartsWith("$") ? split[1] : item;
-            return ret1 + ":" + ret2;
-        }
-
-        internal static String ReplaceRelative(String value, Int32 row, String column)
-        {
-            var oldValue = ">" + value + "<";
-            var newVal = A1RegexRelative.Replace(oldValue, m => Evaluator(m, row, column));
-            return newVal.Substring(1, newVal.Length - 2);
-        }
-
-        public static Boolean AreEqual(Double d1, Double d2)
-        {
-            return Math.Abs(d1 - d2) < Epsilon;
-        }
-
-        public static DateTime GetDate(Object v)
-        {
-            // handle dates
-            if (v is DateTime)
-            {
-                return (DateTime)v;
-            }
-
-            // handle doubles
-            if (v is double && ((double)v).IsValidOADateNumber())
-            {
-                return DateTime.FromOADate((double)v);
-            }
-
-            // handle everything else
-            return (DateTime)Convert.ChangeType(v, typeof(DateTime));
-        }
-
-        internal static bool IsValidOADateNumber(this double d)
-        {
-            return -657435 <= d && d < 2958466;
-        }
-    }
-}
->>>>>>> 3b32039e
+}