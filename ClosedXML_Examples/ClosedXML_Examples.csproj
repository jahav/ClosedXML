<<<<<<< HEAD
﻿<Project Sdk="Microsoft.NET.Sdk">

  <PropertyGroup>
    <TargetFrameworks>net452;net461</TargetFrameworks>
  </PropertyGroup>

  <PropertyGroup Condition=" '$(TargetFramework)' == 'netstandard1.6' ">
    <DefineConstants>$(DefineConstants);_NETSTANDARD_;_NETSTANDARD1_6_</DefineConstants>
  </PropertyGroup>

  <PropertyGroup Condition=" '$(TargetFramework)' == 'netstandard2.0' ">
    <DefineConstants>$(DefineConstants);_NETSTANDARD_;_NETSTANDARD2_0_</DefineConstants>
  </PropertyGroup>

  <PropertyGroup Condition=" '$(TargetFramework)' == 'net452' ">
    <DefineConstants>$(DefineConstants);_NETFRAMEWORK_;_NET452_</DefineConstants>
  </PropertyGroup>

  <PropertyGroup Condition=" '$(TargetFramework)' == 'net461' ">
    <DefineConstants>$(DefineConstants);_NETFRAMEWORK_;_NET461_</DefineConstants>
  </PropertyGroup>

  <ItemGroup>
    <EmbeddedResource Include="Resources\ImageHandling.jpg" />
    <EmbeddedResource Include="Resources\ImageHandling.png" />
  </ItemGroup>

  <ItemGroup>
    <ProjectReference Include="..\ClosedXML\ClosedXML.csproj" />
    <Reference Include="System.Data.DataSetExtensions" />
  </ItemGroup>

  <ItemGroup>
    <Folder Include="Properties\" />
  </ItemGroup>

</Project>
=======
﻿<?xml version="1.0" encoding="utf-8"?>
<Project ToolsVersion="4.0" DefaultTargets="Build" xmlns="http://schemas.microsoft.com/developer/msbuild/2003">
  <PropertyGroup>
    <Configuration Condition=" '$(Configuration)' == '' ">Debug</Configuration>
    <Platform Condition=" '$(Platform)' == '' ">x86</Platform>
    <ProductVersion>8.0.30703</ProductVersion>
    <SchemaVersion>2.0</SchemaVersion>
    <ProjectGuid>{03A518D0-1CB7-488E-861C-C4E782B27A46}</ProjectGuid>
    <OutputType>Exe</OutputType>
    <AppDesignerFolder>Properties</AppDesignerFolder>
    <RootNamespace>ClosedXML_Examples</RootNamespace>
    <AssemblyName>ClosedXML_Examples</AssemblyName>
    <TargetFrameworkVersion>v4.5.2</TargetFrameworkVersion>
    <TargetFrameworkProfile>
    </TargetFrameworkProfile>
    <FileAlignment>512</FileAlignment>
    <SolutionDir Condition="$(SolutionDir) == '' Or $(SolutionDir) == '*Undefined*'">..\</SolutionDir>
    <RestorePackages>true</RestorePackages>
  </PropertyGroup>
  <PropertyGroup Condition="'$(Configuration)|$(Platform)' == 'Debug|AnyCPU'">
    <DebugSymbols>true</DebugSymbols>
    <OutputPath>bin\Debug\</OutputPath>
    <DefineConstants>DEBUG;TRACE</DefineConstants>
    <DebugType>full</DebugType>
    <PlatformTarget>AnyCPU</PlatformTarget>
    <ErrorReport>prompt</ErrorReport>
    <Prefer32Bit>false</Prefer32Bit>
  </PropertyGroup>
  <PropertyGroup Condition="'$(Configuration)|$(Platform)' == 'Release|AnyCPU'">
    <OutputPath>bin\Release\</OutputPath>
    <DefineConstants>TRACE</DefineConstants>
    <Optimize>true</Optimize>
    <DebugType>pdbonly</DebugType>
    <PlatformTarget>AnyCPU</PlatformTarget>
    <ErrorReport>prompt</ErrorReport>
    <Prefer32Bit>false</Prefer32Bit>
  </PropertyGroup>
  <PropertyGroup>
    <StartupObject>ClosedXML_Examples.Program</StartupObject>
  </PropertyGroup>
  <PropertyGroup>
    <SignAssembly>true</SignAssembly>
  </PropertyGroup>
  <PropertyGroup>
    <AssemblyOriginatorKeyFile>ClosedXML.snk</AssemblyOriginatorKeyFile>
  </PropertyGroup>
  <PropertyGroup>
    <NoWin32Manifest>true</NoWin32Manifest>
  </PropertyGroup>
  <ItemGroup>
    <Reference Include="DocumentFormat.OpenXml, Version=2.7.2.0, Culture=neutral, PublicKeyToken=8fb06cb64d019a17, processorArchitecture=MSIL">
      <HintPath>..\packages\DocumentFormat.OpenXml.2.7.2\lib\net40\DocumentFormat.OpenXml.dll</HintPath>
      <Private>True</Private>
    </Reference>
    <Reference Include="System" />
    <Reference Include="System.ComponentModel.DataAnnotations" />
    <Reference Include="System.Core" />
    <Reference Include="System.Drawing" />
    <Reference Include="System.Xml.Linq" />
    <Reference Include="System.Data.DataSetExtensions" />
    <Reference Include="Microsoft.CSharp" />
    <Reference Include="System.Data" />
    <Reference Include="System.Xml" />
    <Reference Include="WindowsBase" />
  </ItemGroup>
  <ItemGroup>
    <Compile Include="..\ClosedXML\Properties\AssemblyVersionInfo.cs">
      <Link>Properties\AssemblyVersionInfo.cs</Link>
    </Compile>
    <Compile Include="AutoFilters\DynamicAutoFilter.cs" />
    <Compile Include="AutoFilters\TopBottomAutoFilter.cs" />
    <Compile Include="AutoFilters\CustomAutoFilter.cs" />
    <Compile Include="AutoFilters\RegularAutoFilter.cs" />
    <Compile Include="BasicTable.cs" />
    <Compile Include="Columns\ColumnCollections.cs" />
    <Compile Include="Columns\ColumnSettings.cs" />
    <Compile Include="Columns\ColumnCells.cs" />
    <Compile Include="Columns\DeletingColumns.cs" />
    <Compile Include="Comments\AddingComments.cs" />
    <Compile Include="Comments\EditingComments.cs" />
    <Compile Include="ConditionalFormatting\ConditionalFormatting.cs" />
    <Compile Include="Delete\DeleteFewWorksheets.cs" />
    <Compile Include="ImageHandling\ImageFormats.cs" />
    <Compile Include="ImageHandling\ImageAnchors.cs" />
    <Compile Include="IXLExample.cs" />
    <Compile Include="Misc\AdjustToContentsWithAutoFilter.cs" />
    <Compile Include="Misc\CopyingRowsAndColumns.cs" />
    <Compile Include="Misc\DataTypesUnderDifferentCulture.cs" />
    <Compile Include="Misc\RightToLeft.cs" />
    <Compile Include="Misc\SheetViews.cs" />
    <Compile Include="Misc\WorkbookProtection.cs" />
    <Compile Include="ModifyFiles.cs" />
    <Compile Include="Creating\CreateFiles.cs" />
    <Compile Include="Loading\ChangingBasicTable.cs" />
    <Compile Include="Misc\AdjustToContents.cs" />
    <Compile Include="Misc\Collections.cs" />
    <Compile Include="Misc\BlankCells.cs" />
    <Compile Include="Misc\AutoFilter.cs" />
    <Compile Include="Misc\AddingDataTableAsWorksheet.cs" />
    <Compile Include="Misc\AddingDataSet.cs" />
    <Compile Include="Misc\TabColors.cs" />
    <Compile Include="Misc\SheetProtection.cs" />
    <Compile Include="Misc\ShiftingFormulas.cs" />
    <Compile Include="Misc\HideSheets.cs" />
    <Compile Include="Misc\DataValidation.cs" />
    <Compile Include="Misc\Hyperlinks.cs" />
    <Compile Include="Misc\InsertingData.cs" />
    <Compile Include="Misc\InsertingTables.cs" />
    <Compile Include="Misc\CopyingWorksheets.cs" />
    <Compile Include="Misc\FreezePanes.cs" />
    <Compile Include="PageSetup\TwoPages.cs" />
    <Compile Include="Misc\ShowCase.cs" />
    <Compile Include="ExampleHelper.cs" />
    <Compile Include="PivotTables\PivotTables.cs" />
    <Compile Include="Ranges\AddingRowToTables.cs" />
    <Compile Include="Ranges\SelectingRanges.cs" />
    <Compile Include="Ranges\CurrentRowColumn.cs" />
    <Compile Include="Ranges\WalkingRanges.cs" />
    <Compile Include="Ranges\SortExample.cs" />
    <Compile Include="Ranges\Sorting.cs" />
    <Compile Include="Ranges\UsingTables.cs" />
    <Compile Include="Ranges\CopyingRanges.cs" />
    <Compile Include="Ranges\NamedRanges.cs" />
    <Compile Include="Misc\Formulas.cs" />
    <Compile Include="Misc\FormulasWithEvaluation.cs" />
    <Compile Include="Misc\Outline.cs" />
    <Compile Include="Misc\HideUnhide.cs" />
    <Compile Include="Misc\WorkbookProperties.cs" />
    <Compile Include="Misc\MergeMoves.cs" />
    <Compile Include="Ranges\TransposeRanges.cs" />
    <Compile Include="Ranges\TransposeRangesPlus.cs" />
    <Compile Include="Misc\LambdaExpressions.cs" />
    <Compile Include="Loading\LoadFiles.cs" />
    <Compile Include="Misc\CellValues.cs" />
    <Compile Include="PageSetup\SheetTab.cs" />
    <Compile Include="PageSetup\Sheets.cs" />
    <Compile Include="PageSetup\HeaderFooters.cs" />
    <Compile Include="PageSetup\Margins.cs" />
    <Compile Include="PageSetup\Page.cs" />
    <Compile Include="Ranges\ClearingRanges.cs" />
    <Compile Include="Ranges\InsertingDeletingColumns.cs" />
    <Compile Include="Ranges\InsertingDeletingRows.cs" />
    <Compile Include="Ranges\DeletingRanges.cs" />
    <Compile Include="Ranges\DefiningRanges.cs" />
    <Compile Include="Ranges\ShiftingRanges.cs" />
    <Compile Include="Ranges\MultipleRanges.cs" />
    <Compile Include="Delete\DeleteRows.cs" />
    <Compile Include="Rows\RowCells.cs" />
    <Compile Include="Rows\RowCollection.cs" />
    <Compile Include="Columns\InsertColumns.cs" />
    <Compile Include="HelloWorld.cs" />
    <Compile Include="Misc\MultipleSheets.cs" />
    <Compile Include="Misc\DataTypes.cs" />
    <Compile Include="Misc\MergeCells.cs" />
    <Compile Include="Program.cs" />
    <Compile Include="Properties\AssemblyInfo.cs" />
    <Compile Include="Rows\InsertRows.cs" />
    <Compile Include="Rows\RowSettings.cs" />
    <Compile Include="StyleExamples.cs" />
    <Compile Include="Styles\PurpleWorksheet.cs" />
    <Compile Include="Styles\UsingPhonetics.cs" />
    <Compile Include="Styles\UsingRichText.cs" />
    <Compile Include="Styles\UsingColors.cs" />
    <Compile Include="Styles\DefaultStyles.cs" />
    <Compile Include="Styles\StyleRowsColumns.cs" />
    <Compile Include="Styles\StyleWorksheet.cs" />
    <Compile Include="Styles\StyleAlignment.cs" />
    <Compile Include="Styles\StyleBorder.cs" />
    <Compile Include="Styles\StyleFill.cs" />
    <Compile Include="Styles\StyleFont.cs" />
    <Compile Include="Styles\StyleNumberFormat.cs" />
  </ItemGroup>
  <ItemGroup>
    <None Include="..\.editorconfig">
      <Link>.editorconfig</Link>
    </None>
    <None Include="app.config" />
    <None Include="ClosedXML.snk" />
    <None Include="packages.config" />
  </ItemGroup>
  <ItemGroup>
    <ProjectReference Include="..\ClosedXML\ClosedXML.csproj">
      <Project>{BD5E6BFE-E837-4A35-BCA9-39667D873A20}</Project>
      <Name>ClosedXML</Name>
    </ProjectReference>
  </ItemGroup>
  <ItemGroup>
    <EmbeddedResource Include="Resources\ImageHandling.png" />
  </ItemGroup>
  <ItemGroup>
    <EmbeddedResource Include="Resources\ImageHandling.jpg" />
  </ItemGroup>
  <ItemGroup>
    <EmbeddedResource Include="Resources\SampleImage.jpg" />
  </ItemGroup>
  <Import Project="$(MSBuildToolsPath)\Microsoft.CSharp.targets" />
  <!-- To modify your build process, add your task inside one of the targets below and uncomment it. 
       Other similar extension points exist, see Microsoft.Common.targets.
  <Target Name="BeforeBuild">
  </Target>
  <Target Name="AfterBuild">
  </Target>
  -->
</Project>
>>>>>>> 3b32039e
<|MERGE_RESOLUTION|>--- conflicted
+++ resolved
@@ -1,4 +1,3 @@
-<<<<<<< HEAD
 ﻿<Project Sdk="Microsoft.NET.Sdk">
 
   <PropertyGroup>
@@ -22,6 +21,14 @@
   </PropertyGroup>
 
   <ItemGroup>
+    <None Remove="Resources\SampleImage.jpg" />
+  </ItemGroup>
+
+  <ItemGroup>
+    <EmbeddedResource Include="Resources\SampleImage.jpg" />
+  </ItemGroup>
+
+  <ItemGroup>
     <EmbeddedResource Include="Resources\ImageHandling.jpg" />
     <EmbeddedResource Include="Resources\ImageHandling.png" />
   </ItemGroup>
@@ -35,210 +42,4 @@
     <Folder Include="Properties\" />
   </ItemGroup>
 
-</Project>
-=======
-﻿<?xml version="1.0" encoding="utf-8"?>
-<Project ToolsVersion="4.0" DefaultTargets="Build" xmlns="http://schemas.microsoft.com/developer/msbuild/2003">
-  <PropertyGroup>
-    <Configuration Condition=" '$(Configuration)' == '' ">Debug</Configuration>
-    <Platform Condition=" '$(Platform)' == '' ">x86</Platform>
-    <ProductVersion>8.0.30703</ProductVersion>
-    <SchemaVersion>2.0</SchemaVersion>
-    <ProjectGuid>{03A518D0-1CB7-488E-861C-C4E782B27A46}</ProjectGuid>
-    <OutputType>Exe</OutputType>
-    <AppDesignerFolder>Properties</AppDesignerFolder>
-    <RootNamespace>ClosedXML_Examples</RootNamespace>
-    <AssemblyName>ClosedXML_Examples</AssemblyName>
-    <TargetFrameworkVersion>v4.5.2</TargetFrameworkVersion>
-    <TargetFrameworkProfile>
-    </TargetFrameworkProfile>
-    <FileAlignment>512</FileAlignment>
-    <SolutionDir Condition="$(SolutionDir) == '' Or $(SolutionDir) == '*Undefined*'">..\</SolutionDir>
-    <RestorePackages>true</RestorePackages>
-  </PropertyGroup>
-  <PropertyGroup Condition="'$(Configuration)|$(Platform)' == 'Debug|AnyCPU'">
-    <DebugSymbols>true</DebugSymbols>
-    <OutputPath>bin\Debug\</OutputPath>
-    <DefineConstants>DEBUG;TRACE</DefineConstants>
-    <DebugType>full</DebugType>
-    <PlatformTarget>AnyCPU</PlatformTarget>
-    <ErrorReport>prompt</ErrorReport>
-    <Prefer32Bit>false</Prefer32Bit>
-  </PropertyGroup>
-  <PropertyGroup Condition="'$(Configuration)|$(Platform)' == 'Release|AnyCPU'">
-    <OutputPath>bin\Release\</OutputPath>
-    <DefineConstants>TRACE</DefineConstants>
-    <Optimize>true</Optimize>
-    <DebugType>pdbonly</DebugType>
-    <PlatformTarget>AnyCPU</PlatformTarget>
-    <ErrorReport>prompt</ErrorReport>
-    <Prefer32Bit>false</Prefer32Bit>
-  </PropertyGroup>
-  <PropertyGroup>
-    <StartupObject>ClosedXML_Examples.Program</StartupObject>
-  </PropertyGroup>
-  <PropertyGroup>
-    <SignAssembly>true</SignAssembly>
-  </PropertyGroup>
-  <PropertyGroup>
-    <AssemblyOriginatorKeyFile>ClosedXML.snk</AssemblyOriginatorKeyFile>
-  </PropertyGroup>
-  <PropertyGroup>
-    <NoWin32Manifest>true</NoWin32Manifest>
-  </PropertyGroup>
-  <ItemGroup>
-    <Reference Include="DocumentFormat.OpenXml, Version=2.7.2.0, Culture=neutral, PublicKeyToken=8fb06cb64d019a17, processorArchitecture=MSIL">
-      <HintPath>..\packages\DocumentFormat.OpenXml.2.7.2\lib\net40\DocumentFormat.OpenXml.dll</HintPath>
-      <Private>True</Private>
-    </Reference>
-    <Reference Include="System" />
-    <Reference Include="System.ComponentModel.DataAnnotations" />
-    <Reference Include="System.Core" />
-    <Reference Include="System.Drawing" />
-    <Reference Include="System.Xml.Linq" />
-    <Reference Include="System.Data.DataSetExtensions" />
-    <Reference Include="Microsoft.CSharp" />
-    <Reference Include="System.Data" />
-    <Reference Include="System.Xml" />
-    <Reference Include="WindowsBase" />
-  </ItemGroup>
-  <ItemGroup>
-    <Compile Include="..\ClosedXML\Properties\AssemblyVersionInfo.cs">
-      <Link>Properties\AssemblyVersionInfo.cs</Link>
-    </Compile>
-    <Compile Include="AutoFilters\DynamicAutoFilter.cs" />
-    <Compile Include="AutoFilters\TopBottomAutoFilter.cs" />
-    <Compile Include="AutoFilters\CustomAutoFilter.cs" />
-    <Compile Include="AutoFilters\RegularAutoFilter.cs" />
-    <Compile Include="BasicTable.cs" />
-    <Compile Include="Columns\ColumnCollections.cs" />
-    <Compile Include="Columns\ColumnSettings.cs" />
-    <Compile Include="Columns\ColumnCells.cs" />
-    <Compile Include="Columns\DeletingColumns.cs" />
-    <Compile Include="Comments\AddingComments.cs" />
-    <Compile Include="Comments\EditingComments.cs" />
-    <Compile Include="ConditionalFormatting\ConditionalFormatting.cs" />
-    <Compile Include="Delete\DeleteFewWorksheets.cs" />
-    <Compile Include="ImageHandling\ImageFormats.cs" />
-    <Compile Include="ImageHandling\ImageAnchors.cs" />
-    <Compile Include="IXLExample.cs" />
-    <Compile Include="Misc\AdjustToContentsWithAutoFilter.cs" />
-    <Compile Include="Misc\CopyingRowsAndColumns.cs" />
-    <Compile Include="Misc\DataTypesUnderDifferentCulture.cs" />
-    <Compile Include="Misc\RightToLeft.cs" />
-    <Compile Include="Misc\SheetViews.cs" />
-    <Compile Include="Misc\WorkbookProtection.cs" />
-    <Compile Include="ModifyFiles.cs" />
-    <Compile Include="Creating\CreateFiles.cs" />
-    <Compile Include="Loading\ChangingBasicTable.cs" />
-    <Compile Include="Misc\AdjustToContents.cs" />
-    <Compile Include="Misc\Collections.cs" />
-    <Compile Include="Misc\BlankCells.cs" />
-    <Compile Include="Misc\AutoFilter.cs" />
-    <Compile Include="Misc\AddingDataTableAsWorksheet.cs" />
-    <Compile Include="Misc\AddingDataSet.cs" />
-    <Compile Include="Misc\TabColors.cs" />
-    <Compile Include="Misc\SheetProtection.cs" />
-    <Compile Include="Misc\ShiftingFormulas.cs" />
-    <Compile Include="Misc\HideSheets.cs" />
-    <Compile Include="Misc\DataValidation.cs" />
-    <Compile Include="Misc\Hyperlinks.cs" />
-    <Compile Include="Misc\InsertingData.cs" />
-    <Compile Include="Misc\InsertingTables.cs" />
-    <Compile Include="Misc\CopyingWorksheets.cs" />
-    <Compile Include="Misc\FreezePanes.cs" />
-    <Compile Include="PageSetup\TwoPages.cs" />
-    <Compile Include="Misc\ShowCase.cs" />
-    <Compile Include="ExampleHelper.cs" />
-    <Compile Include="PivotTables\PivotTables.cs" />
-    <Compile Include="Ranges\AddingRowToTables.cs" />
-    <Compile Include="Ranges\SelectingRanges.cs" />
-    <Compile Include="Ranges\CurrentRowColumn.cs" />
-    <Compile Include="Ranges\WalkingRanges.cs" />
-    <Compile Include="Ranges\SortExample.cs" />
-    <Compile Include="Ranges\Sorting.cs" />
-    <Compile Include="Ranges\UsingTables.cs" />
-    <Compile Include="Ranges\CopyingRanges.cs" />
-    <Compile Include="Ranges\NamedRanges.cs" />
-    <Compile Include="Misc\Formulas.cs" />
-    <Compile Include="Misc\FormulasWithEvaluation.cs" />
-    <Compile Include="Misc\Outline.cs" />
-    <Compile Include="Misc\HideUnhide.cs" />
-    <Compile Include="Misc\WorkbookProperties.cs" />
-    <Compile Include="Misc\MergeMoves.cs" />
-    <Compile Include="Ranges\TransposeRanges.cs" />
-    <Compile Include="Ranges\TransposeRangesPlus.cs" />
-    <Compile Include="Misc\LambdaExpressions.cs" />
-    <Compile Include="Loading\LoadFiles.cs" />
-    <Compile Include="Misc\CellValues.cs" />
-    <Compile Include="PageSetup\SheetTab.cs" />
-    <Compile Include="PageSetup\Sheets.cs" />
-    <Compile Include="PageSetup\HeaderFooters.cs" />
-    <Compile Include="PageSetup\Margins.cs" />
-    <Compile Include="PageSetup\Page.cs" />
-    <Compile Include="Ranges\ClearingRanges.cs" />
-    <Compile Include="Ranges\InsertingDeletingColumns.cs" />
-    <Compile Include="Ranges\InsertingDeletingRows.cs" />
-    <Compile Include="Ranges\DeletingRanges.cs" />
-    <Compile Include="Ranges\DefiningRanges.cs" />
-    <Compile Include="Ranges\ShiftingRanges.cs" />
-    <Compile Include="Ranges\MultipleRanges.cs" />
-    <Compile Include="Delete\DeleteRows.cs" />
-    <Compile Include="Rows\RowCells.cs" />
-    <Compile Include="Rows\RowCollection.cs" />
-    <Compile Include="Columns\InsertColumns.cs" />
-    <Compile Include="HelloWorld.cs" />
-    <Compile Include="Misc\MultipleSheets.cs" />
-    <Compile Include="Misc\DataTypes.cs" />
-    <Compile Include="Misc\MergeCells.cs" />
-    <Compile Include="Program.cs" />
-    <Compile Include="Properties\AssemblyInfo.cs" />
-    <Compile Include="Rows\InsertRows.cs" />
-    <Compile Include="Rows\RowSettings.cs" />
-    <Compile Include="StyleExamples.cs" />
-    <Compile Include="Styles\PurpleWorksheet.cs" />
-    <Compile Include="Styles\UsingPhonetics.cs" />
-    <Compile Include="Styles\UsingRichText.cs" />
-    <Compile Include="Styles\UsingColors.cs" />
-    <Compile Include="Styles\DefaultStyles.cs" />
-    <Compile Include="Styles\StyleRowsColumns.cs" />
-    <Compile Include="Styles\StyleWorksheet.cs" />
-    <Compile Include="Styles\StyleAlignment.cs" />
-    <Compile Include="Styles\StyleBorder.cs" />
-    <Compile Include="Styles\StyleFill.cs" />
-    <Compile Include="Styles\StyleFont.cs" />
-    <Compile Include="Styles\StyleNumberFormat.cs" />
-  </ItemGroup>
-  <ItemGroup>
-    <None Include="..\.editorconfig">
-      <Link>.editorconfig</Link>
-    </None>
-    <None Include="app.config" />
-    <None Include="ClosedXML.snk" />
-    <None Include="packages.config" />
-  </ItemGroup>
-  <ItemGroup>
-    <ProjectReference Include="..\ClosedXML\ClosedXML.csproj">
-      <Project>{BD5E6BFE-E837-4A35-BCA9-39667D873A20}</Project>
-      <Name>ClosedXML</Name>
-    </ProjectReference>
-  </ItemGroup>
-  <ItemGroup>
-    <EmbeddedResource Include="Resources\ImageHandling.png" />
-  </ItemGroup>
-  <ItemGroup>
-    <EmbeddedResource Include="Resources\ImageHandling.jpg" />
-  </ItemGroup>
-  <ItemGroup>
-    <EmbeddedResource Include="Resources\SampleImage.jpg" />
-  </ItemGroup>
-  <Import Project="$(MSBuildToolsPath)\Microsoft.CSharp.targets" />
-  <!-- To modify your build process, add your task inside one of the targets below and uncomment it. 
-       Other similar extension points exist, see Microsoft.Common.targets.
-  <Target Name="BeforeBuild">
-  </Target>
-  <Target Name="AfterBuild">
-  </Target>
-  -->
-</Project>
->>>>>>> 3b32039e
+</Project>